#![cfg_attr(not(debug_assertions), windows_subsystem = "windows")] // hide console window on Windows in release

use std::collections::HashSet;

use eframe::{egui, NativeOptions};
use egui::{
    color_picker::{color_edit_button_srgba, Alpha},
    CentralPanel, ComboBox, Frame, Slider, TopBottomPanel, Ui, WidgetText,
};

<<<<<<< HEAD
use egui_dock::{DockArea, DockState, Node, NodeIndex, Style, TabViewer};
=======
use egui_dock::{
    AllowedSplits, DockArea, DockState, Node, NodeIndex, Style, SurfaceIndex, TabInteractionStyle,
    TabViewer,
};
>>>>>>> 143de194

fn main() -> eframe::Result<()> {
    let options = NativeOptions {
        initial_window_size: Some(egui::vec2(1024.0, 1024.0)),
        ..Default::default()
    };
    eframe::run_native(
        "My egui App",
        options,
        Box::new(|_cc| Box::<MyApp>::default()),
    )
}

struct MyContext {
    pub title: String,
    pub age: u32,
    pub style: Option<Style>,
    open_tabs: HashSet<String>,

    show_close_buttons: bool,
    show_add_buttons: bool,
    draggable_tabs: bool,
    show_tab_name_on_hover: bool,
    allowed_splits: AllowedSplits,
}

struct MyApp {
    context: MyContext,
    tree: DockState<String>,
}

impl TabViewer for MyContext {
    type Tab = String;

    fn ui(&mut self, ui: &mut Ui, tab: &mut Self::Tab) {
        match tab.as_str() {
            "Simple Demo" => self.simple_demo(ui),
            "Style Editor" => self.style_editor(ui),
            _ => {
                ui.label(tab.as_str());
            }
        }
    }

    fn context_menu(&mut self, ui: &mut Ui, tab: &mut Self::Tab) {
        match tab.as_str() {
            "Simple Demo" => self.simple_demo_menu(ui),
            _ => {
                ui.label(tab.to_string());
                ui.label("This is a context menu");
            }
        }
    }

    fn title(&mut self, tab: &mut Self::Tab) -> WidgetText {
        tab.as_str().into()
    }

    fn on_close(&mut self, tab: &mut Self::Tab) -> bool {
        self.open_tabs.remove(tab);
        true
    }
}

impl MyContext {
    fn simple_demo_menu(&mut self, ui: &mut Ui) {
        ui.label("Egui widget example");
        ui.menu_button("Sub menu", |ui| {
            ui.label("hello :)");
        });
    }

    fn simple_demo(&mut self, ui: &mut Ui) {
        ui.heading("My egui Application");

        ui.horizontal(|ui| {
            ui.label("Your name: ");
            ui.text_edit_singleline(&mut self.title);
        });
        ui.add(Slider::new(&mut self.age, 0..=120).text("age"));
        if ui.button("Click each year").clicked() {
            self.age += 1;
        }
        ui.label(format!("Hello '{}', age {}", &self.title, &self.age));
    }

    fn style_editor(&mut self, ui: &mut Ui) {
        ui.heading("Style Editor");

        ui.collapsing("DockArea Options", |ui| {
            ui.checkbox(&mut self.show_close_buttons, "Show close buttons");
            ui.checkbox(&mut self.show_add_buttons, "Show add buttons");
            ui.checkbox(&mut self.draggable_tabs, "Draggable tabs");
            ui.checkbox(&mut self.show_tab_name_on_hover, "Show tab name on hover");
            ComboBox::new("cbox:allowed_splits", "Split direction(s)")
                .selected_text(format!("{:?}", self.allowed_splits))
                .show_ui(ui, |ui| {
                    ui.selectable_value(&mut self.allowed_splits, AllowedSplits::All, "All");
                    ui.selectable_value(
                        &mut self.allowed_splits,
                        AllowedSplits::LeftRightOnly,
                        "LeftRightOnly",
                    );
                    ui.selectable_value(
                        &mut self.allowed_splits,
                        AllowedSplits::TopBottomOnly,
                        "TopBottomOnly",
                    );
                    ui.selectable_value(&mut self.allowed_splits, AllowedSplits::None, "None");
                });
        });

        let style = self.style.as_mut().unwrap();

        ui.collapsing("Border", |ui| {
            egui::Grid::new("border").show(ui, |ui| {
                ui.label("Width:");
                ui.add(Slider::new(&mut style.border.width, 1.0..=50.0));
                ui.end_row();

                ui.label("Color:");
                color_edit_button_srgba(ui, &mut style.border.color, Alpha::OnlyBlend);
                ui.end_row();
            });
        });

        ui.collapsing("Selection", |ui| {
            egui::Grid::new("selection").show(ui, |ui| {
                ui.label("Color:");
                color_edit_button_srgba(ui, &mut style.selection_color, Alpha::OnlyBlend);
                ui.end_row();
            });
        });

        ui.collapsing("Separator", |ui| {
            egui::Grid::new("separator").show(ui, |ui| {
                ui.label("Width:");
                ui.add(Slider::new(&mut style.separator.width, 1.0..=50.0));
                ui.end_row();

                ui.label("Extra Interact Width:");
                ui.add(Slider::new(
                    &mut style.separator.extra_interact_width,
                    0.0..=50.0,
                ));
                ui.end_row();

                ui.label("Offset limit:");
                ui.add(Slider::new(&mut style.separator.extra, 1.0..=300.0));
                ui.end_row();

                ui.label("Idle color:");
                color_edit_button_srgba(ui, &mut style.separator.color_idle, Alpha::OnlyBlend);
                ui.end_row();

                ui.label("Hovered color:");
                color_edit_button_srgba(ui, &mut style.separator.color_hovered, Alpha::OnlyBlend);
                ui.end_row();

                ui.label("Dragged color:");
                color_edit_button_srgba(ui, &mut style.separator.color_dragged, Alpha::OnlyBlend);
                ui.end_row();
            });
        });

        ui.collapsing("Tabs", |ui| {
            ui.separator();

            ui.checkbox(&mut style.tab_bar.fill_tab_bar, "Expand tabs");
            ui.checkbox(
                &mut style.tab_bar.show_scroll_bar_on_overflow,
                "Show scroll bar on tab overflow",
            );
            ui.checkbox(
                &mut style.tab.hline_below_active_tab_name,
                "Show a line below the active tab name",
            );
            ui.horizontal(|ui| {
                ui.add(Slider::new(&mut style.tab_bar.height, 20.0..=50.0));
                ui.label("Tab bar height");
            });

            ComboBox::new("add_button_align", "Add button align")
                .selected_text(format!("{:?}", style.buttons.add_tab_align))
                .show_ui(ui, |ui| {
                    for align in [egui_dock::TabAddAlign::Left, egui_dock::TabAddAlign::Right] {
                        ui.selectable_value(
                            &mut style.buttons.add_tab_align,
                            align,
                            format!("{:?}", align),
                        );
                    }
                });

            ui.separator();

            fn tab_style_editor_ui(ui: &mut Ui, tab_style: &mut TabInteractionStyle) {
                ui.separator();

                ui.label("Rounding");
                ui.horizontal(|ui| {
                    ui.add(Slider::new(&mut tab_style.rounding.nw, 0.0..=15.0));
                    ui.label("North-West");
                });
                ui.horizontal(|ui| {
                    ui.add(Slider::new(&mut tab_style.rounding.ne, 0.0..=15.0));
                    ui.label("North-East");
                });
                ui.horizontal(|ui| {
                    ui.add(Slider::new(&mut tab_style.rounding.sw, 0.0..=15.0));
                    ui.label("South-West");
                });
                ui.horizontal(|ui| {
                    ui.add(Slider::new(&mut tab_style.rounding.se, 0.0..=15.0));
                    ui.label("South-East");
                });

                ui.separator();

                egui::Grid::new("tabs_colors").show(ui, |ui| {
                    ui.label("Title text color:");
                    color_edit_button_srgba(ui, &mut tab_style.text_color, Alpha::OnlyBlend);
                    ui.end_row();

                    ui.label("Outline color:")
                        .on_hover_text("The outline around the active tab name.");
                    color_edit_button_srgba(ui, &mut tab_style.outline_color, Alpha::OnlyBlend);
                    ui.end_row();

                    ui.label("Background color:");
                    color_edit_button_srgba(ui, &mut tab_style.bg_fill, Alpha::OnlyBlend);
                    ui.end_row();
                });
            }

            ui.collapsing("Active", |ui| {
                tab_style_editor_ui(ui, &mut style.tab.active);
            });

            ui.collapsing("Inactive", |ui| {
                tab_style_editor_ui(ui, &mut style.tab.inactive);
            });

            ui.collapsing("Focused", |ui| {
                tab_style_editor_ui(ui, &mut style.tab.focused);
            });

            ui.collapsing("Hovered", |ui| {
                tab_style_editor_ui(ui, &mut style.tab.hovered);
            });

            ui.separator();

            egui::Grid::new("tabs_colors").show(ui, |ui| {
                ui.label("Close button color unfocused:");
                color_edit_button_srgba(ui, &mut style.buttons.close_tab_color, Alpha::OnlyBlend);
                ui.end_row();

                ui.label("Close button color focused:");
                color_edit_button_srgba(
                    ui,
                    &mut style.buttons.close_tab_active_color,
                    Alpha::OnlyBlend,
                );
                ui.end_row();

                ui.label("Close button background color:");
                color_edit_button_srgba(ui, &mut style.buttons.close_tab_bg_fill, Alpha::OnlyBlend);
                ui.end_row();

                ui.label("Bar background color:");
                color_edit_button_srgba(ui, &mut style.tab_bar.bg_fill, Alpha::OnlyBlend);
                ui.end_row();

                ui.label("Horizontal line color:").on_hover_text(
                    "The line separating the tab name area from the tab content area",
                );
                color_edit_button_srgba(ui, &mut style.tab_bar.hline_color, Alpha::OnlyBlend);
                ui.end_row();
            });
        });

        ui.collapsing("Tab body", |ui| {
            ui.separator();

            ui.label("Rounding");
            ui.horizontal(|ui| {
                ui.add(Slider::new(&mut style.tab.tab_body.rounding.nw, 0.0..=15.0));
                ui.label("North-West");
            });
            ui.horizontal(|ui| {
                ui.add(Slider::new(&mut style.tab.tab_body.rounding.ne, 0.0..=15.0));
                ui.label("North-East");
            });
            ui.horizontal(|ui| {
                ui.add(Slider::new(&mut style.tab.tab_body.rounding.sw, 0.0..=15.0));
                ui.label("South-West");
            });
            ui.horizontal(|ui| {
                ui.add(Slider::new(&mut style.tab.tab_body.rounding.se, 0.0..=15.0));
                ui.label("South-East");
            });

            ui.label("Stroke width:");
            ui.add(Slider::new(
                &mut style.tab.tab_body.stroke.width,
                0.0..=10.0,
            ));
            ui.end_row();

            egui::Grid::new("tab_body_colors").show(ui, |ui| {
                ui.label("Stroke color:");
                color_edit_button_srgba(ui, &mut style.tab.tab_body.stroke.color, Alpha::OnlyBlend);
                ui.end_row();

                ui.label("Background color:");
                color_edit_button_srgba(ui, &mut style.tab.tab_body.bg_fill, Alpha::OnlyBlend);
                ui.end_row();
            });
        });
    }
}

impl Default for MyApp {
    fn default() -> Self {
        let mut tree = DockState::new(vec!["Simple Demo".to_owned(), "Style Editor".to_owned()]);
        let [a, b] = tree.root_split_left(NodeIndex::root(), 0.3, vec!["Inspector".to_owned()]);
        let [_, _] = tree.root_split_below(
            a,
            0.7,
            vec!["File Browser".to_owned(), "Asset Manager".to_owned()],
        );
        let [_, _] = tree.root_split_below(b, 0.5, vec!["Hierarchy".to_owned()]);

        let mut open_tabs = HashSet::new();

<<<<<<< HEAD
        for node in tree.iter_nodes() {
=======
        for node in tree[SurfaceIndex::root()].iter() {
>>>>>>> 143de194
            if let Node::Leaf { tabs, .. } = node {
                for tab in tabs {
                    open_tabs.insert(tab.clone());
                }
            }
        }
        let context = MyContext {
            title: "Hello".to_string(),
            age: 24,
            style: None,
            open_tabs,

            show_close_buttons: true,
            show_add_buttons: false,
            draggable_tabs: true,
            show_tab_name_on_hover: false,
            allowed_splits: AllowedSplits::default(),
        };

        Self { context, tree }
    }
}

impl eframe::App for MyApp {
    fn update(&mut self, ctx: &egui::Context, _frame: &mut eframe::Frame) {
        TopBottomPanel::top("egui_dock::MenuBar").show(ctx, |ui| {
            egui::menu::bar(ui, |ui| {
                ui.menu_button("View", |ui| {
                    // allow certain tabs to be toggled
                    for tab in &["File Browser", "Asset Manager"] {
                        if ui
                            .selectable_label(self.context.open_tabs.contains(*tab), *tab)
                            .clicked()
                        {
                            if let Some(index) =
                                self.tree[SurfaceIndex::root()].find_tab(&tab.to_string())
                            {
                                self.tree[SurfaceIndex::root()].remove_tab(index);
                                self.context.open_tabs.remove(*tab);
                            } else {
                                self.tree[SurfaceIndex::root()]
                                    .push_to_focused_leaf(tab.to_string());
                            }

                            ui.close_menu();
                        }
                    }
                });
            })
        });
        CentralPanel::default()
            // When displaying a DockArea in another UI, it looks better
            // to set inner margins to 0.
            .frame(Frame::central_panel(&ctx.style()).inner_margin(0.))
            .show(ctx, |ui| {
                let style = self
                    .context
                    .style
                    .get_or_insert(Style::from_egui(ui.style()))
                    .clone();

                DockArea::new(&mut self.tree)
                    .style(style)
                    .show_close_buttons(self.context.show_close_buttons)
                    .show_add_buttons(self.context.show_add_buttons)
                    .draggable_tabs(self.context.draggable_tabs)
                    .show_tab_name_on_hover(self.context.show_tab_name_on_hover)
                    .allowed_splits(self.context.allowed_splits)
                    .show_inside(ui, &mut self.context);
            });
    }
}<|MERGE_RESOLUTION|>--- conflicted
+++ resolved
@@ -8,14 +8,10 @@
     CentralPanel, ComboBox, Frame, Slider, TopBottomPanel, Ui, WidgetText,
 };
 
-<<<<<<< HEAD
-use egui_dock::{DockArea, DockState, Node, NodeIndex, Style, TabViewer};
-=======
 use egui_dock::{
     AllowedSplits, DockArea, DockState, Node, NodeIndex, Style, SurfaceIndex, TabInteractionStyle,
     TabViewer,
 };
->>>>>>> 143de194
 
 fn main() -> eframe::Result<()> {
     let options = NativeOptions {
@@ -352,11 +348,7 @@
 
         let mut open_tabs = HashSet::new();
 
-<<<<<<< HEAD
-        for node in tree.iter_nodes() {
-=======
         for node in tree[SurfaceIndex::root()].iter() {
->>>>>>> 143de194
             if let Node::Leaf { tabs, .. } = node {
                 for tab in tabs {
                     open_tabs.insert(tab.clone());
