# egui_dock changelog

## 0.10.0 - TBD

### Added
<<<<<<< HEAD
- From ([#211](https://github.com/Adanos020/egui_dock/pull/211)):
=======
From ([#211](https://github.com/Adanos020/egui_dock/pull/211)):
>>>>>>> c2066c5d
  - Tabs, the close tab buttons and the add tab buttons are now focusable with the keyboard and interactable with the enter key and space bar.
  - Separators are now focusable with the keyboard and movable using the arrow keys while control or shift is held.
  - `TabStyle::active_with_kb_focus`, `TabStyle::inactive_with_kb_focus` and `TabStyle::focused_with_kb_focus` for style of tabs that are focused with the keyboard.

<<<<<<< HEAD
### Changed
- Replace the internal implementation for a `Tree` with one that allows for more than two splits per node.
 
### Fixed
- Widgets inside tabs are now focusable with the tab key on the keyboard. ([#211](https://github.com/Adanos020/egui_dock/pull/211))

### Deprecated
- `NodeIndex::left` - use `Tree::left_of` instead.
- `NodeIndex::right` - use `Tree::right_of` instead.
- `NodeIndex::parent` - use `Tree::parent` instead.
- `NodeIndex::level` - removed.
- `NodeIndex::is_left` - removed.
- `NodeIndex::is_right` - removed.

=======
### Fixed
- Widgets inside tabs are now focusable with the tab key on the keyboard. ([#211](https://github.com/Adanos020/egui_dock/pull/211))

>>>>>>> c2066c5d
## 0.9.1 - 2023-12-10

### Fixed
- Fix crash after calling `DockState::remove_tab`. ([#208](https://github.com/Adanos020/egui_dock/pull/208))

## 0.9.0 - 2023-11-23

### Added
- `DockArea::surfaces_count`
- `DockArea::iter_surfaces[_mut]`
- `DockArea::iter_all_tabs[_mut]`
- `DockArea::iter_all_nodes[_mut]`
- `Node::iter_tabs[_mut]`
- `Surface::iter_nodes[_mut]`
- `Surface::iter_all_tabs[_mut]`

### Breaking changes
- Upgraded to egui 0.24.
- Removed the deprecated `DockState::iter`.

### Deprecated
- `DockState::iter_nodes` – use `iter_all_nodes` instead.
- `DockState::iter_main_surface_nodes[_mut]` – use `dock_state.main_surface().iter()` (and corresponding `mut` versions) instead.

## 0.8.2 - 2023-11-02

### Fixed
- Deserializing `WindowState` no longer crashes when `screen_rect` contains any `f32::INFINITY` values. Make sure to fix your last serialized app state by setting `screen_rect: null`. ([#198](https://github.com/Adanos020/egui_dock/pull/198))

## 0.8.1 - 2023-10-04

### Fixed
- The tab bar no longer remains empty after it ends up having 0 width in any way. ([#191](https://github.com/Adanos020/egui_dock/pull/191))

## 0.8.0 - 2023-09-28

### Breaking changes
- Upgraded `egui` to version 0.23.
- Updated MSRV to Rust 1.70.

### Improvements
- Revised documentation for `TabViewer`.

## 0.7.3 - 2023-09-22

### Fixed

- The "Eject" button is not available on tabs which are disallowed in windows. ([#188](https://github.com/Adanos020/egui_dock/pull/188))

## 0.7.2 - 2023-09-20

### Fixed

- `TabViewer::clear_background` now works as intended. ([#185](https://github.com/Adanos020/egui_dock/pull/185))

## 0.7.1 - 2023-09-18

### Fixed

- (Breaking) Renamed `OverlayStyle::selection_storke_width` to `OverlayStyle::selection_stroke_width`.

## 0.7.0 - 2023-09-18

This is the biggest update so far, introducing the long awaited undocking feature: tabs can now be dragged out into
new egui windows. Massive thanks to [Vickerinox](https://github.com/Vickerinox) for implementing it!

This update also includes an overhaul of the documentation, aiming to not only be more readable and correct, but also
provide a guide of how to use the library.

### Changed

- Adjusted the styling of tabs to closer follow the egui default styling. ([#139](https://github.com/Adanos020/egui_dock/pull/139))
- Double-clicking on a separator resets the size of both adjacent nodes. ([#146](https://github.com/Adanos020/egui_dock/pull/146))
- Tabs can now only be dragged with the primary pointer button (e.g. left mouse button). ([#177](https://github.com/Adanos020/egui_dock/pull/177))

### Fixed

- Correctly draw a border around a dock area using the `Style::border` property. ([#139](https://github.com/Adanos020/egui_dock/pull/139))
- Non-closable tabs now cannot be closed by clicking with the middle mouse button. ([9cdef8c](https://github.com/Adanos020/egui_dock/pull/149/commits/9cdef8cb77e73ef7a065d1313f7fb8feae0253b4))
- Dragging tabs around now works on touchscreens. ([#180](https://github.com/Adanos020/egui_dock/pull/180))

### Added

- From [#139](https://github.com/Adanos020/egui_dock/pull/139):
  - `Style::main_surface_border_rounding` for the rounding of the dock area border.
  - `TabStyle::active` for the active style of a tab.
  - `TabStyle::inactive` for the inactive style of a tab.
  - `TabStyle::focused` for the focused style of a tab.
  - `TabStyle::hovered` for the hovered style of a tab.
  - `TabStyle::tab_body` for styling the body of the tab including background color, stroke color, rounding and inner margin.
  - `TabStyle::minimum_width` to set the minimum width of the tab.
  - `TabInteractionStyle` to style the active/inactive/focused/hovered states of a tab.
- `AllowedSplits` enum which lets you choose in which directions a `DockArea` can be split. ([#145](https://github.com/Adanos020/egui_dock/pull/145))
- From [#149](https://github.com/Adanos020/egui_dock/pull/149):
  - `DockState<Tab>` containing the entire state of the tab hierarchies stored in a collection of `Surfaces`.
  - `Surface<Tab>` enum which represents an area (e.g. a window) with its own `Tree<Tab>`.
  - `SurfaceIndex` to identify a `Surface` stored in the `DockState`.
  - `Split::is_tob_bottom` and `Split::is_left_right`.
  - `TabInsert` which replaces current `TabDestination` (see breaking changes).
  - `impl From<(SurfaceIndex, NodeIndex, TabInsert)> for TabDestination`.
  - `impl From<SurfaceIndex> for TabDestination`.
  - `TabDestination::is_window` (see breaking changes).
  - `Tree::root_node` and `Tree::root_node_mut`.
  - `Node::rect` returning the `Rect` occupied by the node.
  - `Node::tabs` and `Node::tabs_mut` returning an optional slice of tabs if the node is a leaf.
  - `WindowState` representing the current state of a `Surface::Window` and allowing you to manipulate the window.
  - `OverlayStyle` (stored as `Style::overlay`) and `OverlayFeel`: they specify the look and feel of the drag-and-drop overlay.
  - `OverlayType` letting you choose if the overlay should be the new icon buttons or the old highlighted rectangles.
  - `LeafHighlighting` specifying how a currently hovered leaf should be highlighted.
  - `DockArea::window_bounds` setting the area which windows are constrained by.
  - `DockArea::show_window_close_buttons` setting determining if windows should have a close button or not.
  - `DockArea::show_window_collapse_buttons` setting determining if windows should have a collapse button or not.
  - `TabViewer::allowed_in_windows` specifying if a given tab can be shown in a window.
- `TabViewer::closable` lets individual tabs be closable or not. ([#150](https://github.com/Adanos020/egui_dock/pull/150))
- `TabViewer::scroll_bars` specifying if horizontal and vertical scrolling is enabled for given tab – replaces `DockArea::scroll_area_in_tabs` (see breaking changes). ([#160](https://github.com/Adanos020/egui_dock/pull/160))
- `Translations` specifying what text will be displayed in some parts of the `DockingArea`, e.g. the tab context menus (defined in `TabContextMenuTranslations`). ([#178](https://github.com/Adanos020/egui_dock/pull/178)) 

### Breaking changes

- From [#139](https://github.com/Adanos020/egui_dock/pull/139):
  - Moved `TabStyle::inner_margin` to `TabBodyStyle::inner_margin`.
  - Moved `TabStyle::fill_tab_bar` to `TabBarStyle::fill_tab_bar`.
  - Moved `TabStyle::outline_color` to `TabInteractionStyle::outline_color`.
  - Moved `TabStyle::rounding` to `TabInteractionStyle::rounding`.
  - Moved `TabStyle::bg_fill` to `TabInteractionStyle::bg_fill`.
  - Moved `TabStyle::text_color_unfocused` to `TabStyle::inactive.text_color`.
  - Moved `TabStyle::text_color_active_focused` to `TabStyle::focused.text_color`.
  - Moved `TabStyle::text_color_active_unfocused` to `TabStyle::active.text_color`.
  - Renamed `Style::tabs` to `Style::tab`.
  - Removed `TabStyle::text_color_focused`. This style was practically never reachable.
- From [#149](https://github.com/Adanos020/egui_dock/pull/149):
  - `TabDestination` now specifies if a tab will be moved to a `Window`, a `Node`, or an `EmptySurface`. Its original purpose is now served by `TabInsert`. 
  - `Tree::split` now panics if supplied `fraction` is not in range 0..=1.
  - Moved `Tree::move_tab` to `DockState::move_tab`.
  - Renamed `Style::border` to `Style::main_surface_border_stroke`.
  - Moved `Style::selection_color` to `OverlayStyle::selection_color`.
  - `DockArea::new` now takes in a `DockState` instead of a `Tree`.
- Removed `DockArea::scroll_area_in_tabs` – override `TabViewer::scroll_bars` instead. ([#160](https://github.com/Adanos020/egui_dock/pull/160))
- Methods `TabViewer::{context_menu,on_add,add_popup}` now take in an additional `SurfaceIndex` parameter. ([#167](https://github.com/Adanos020/egui_dock/pull/167))

## 0.6.3 - 2023-06-16

### Fixed
- Made the `DockArea` always allocate an area ([#143](https://github.com/Adanos020/egui_dock/pull/143))

## 0.6.2 - 2023-06-09

### Fixed
- Make the `max_size` of `tabbar_inner_rect` finite ([#141](https://github.com/Adanos020/egui_dock/pull/141))

## 0.6.1 - 2023-05-29

### Fixed
- Ensure rect size are calculated before drawing node bodies ([#134](https://github.com/Adanos020/egui_dock/pull/134))

## 0.6.0 - 2023-05-24

### Added

- `TabViewer::tab_style_override` that lets you define a custom `TabsStyle` for an individual tab ([99333b0](https://github.com/Adanos020/egui_dock/commit/99333b093d307181c288b3e134379cfe47647a7c))
- `ButtonsStyle::add_tab_border_color` for the `+` button's left border ([99333b0](https://github.com/Adanos020/egui_dock/commit/99333b093d307181c288b3e134379cfe47647a7c))
- `TabBarStyle::rounding` for rounding of the tab bar, independent from tab rounding ([99333b0](https://github.com/Adanos020/egui_dock/commit/99333b093d307181c288b3e134379cfe47647a7c))
- Separate `from_egui` methods for `ButtonsStyle`, `SeparatorStyle`, `TabBarStyle`, and `TabStyle` ([a660497](https://github.com/Adanos020/egui_dock/commit/a660497b21651dd9920665bf50d8fc9e75d0e1e0))

### Breaking changes

- Upgraded `egui` to version 0.22 ([c2e8fee](https://github.com/Adanos020/egui_dock/commit/c2e8feeb7713e2b2d2f0fa1b13a46732f9c6df62))
- Renamed `TabsStyle` to `TabStyle` ([89f3248](https://github.com/Adanos020/egui_dock/commit/89f32487a9e1fe8dee92f1fbdc296a2d460c0909))
- Removed `StyleBuilder` ([9a9b275](https://github.com/Adanos020/egui_dock/commit/9a9b2750cd290bebcc4088761249e02102cb0ce7))
- Removed `TabViewer::inner_margin_override` – no deprecation as it's in direct conflict with `TabViewer::tab_style_override` ([99333b0](https://github.com/Adanos020/egui_dock/commit/99333b093d307181c288b3e134379cfe47647a7c))
- Moved `Style::default_inner_margin` to `TabsStyle::inner_margin` ([78ecf3a](https://github.com/Adanos020/egui_dock/commit/78ecf3a175ffb960724f328274682dfded800e0f))
- Moved `TabStyle::hline_color` to `TabBarStyle::hline_color` ([99333b0](https://github.com/Adanos020/egui_dock/commit/99333b093d307181c288b3e134379cfe47647a7c))

## 0.5.2 - 2023-06-04

### Fixed
- Ensure rect size are calculated before drawing node bodies ([#134](https://github.com/Adanos020/egui_dock/pull/134))

## 0.5.1 - 2023-05-20

## Fixed
- Ensure close button can be scrolled to when tab bar is small ([#129](https://github.com/Adanos020/egui_dock/pull/129))

### Added
- `SeparatorStyle::extra_interact_width` option that adds "logical" width to separators so that they are easier to grab ([#128](https://github.com/Adanos020/egui_dock/pull/128))

## 0.5.0 - 2023-04-22

### Fixed
- Ensure `Tab` have a stable `egui::Id` when moved ([#121](https://github.com/Adanos020/egui_dock/pull/121))
- Don't display the "grab" cursor icon on tabs when hovered and the `draggable_tabs` flag is unset ([#123](https://github.com/Adanos020/egui_dock/pull/123))

### Added
- `Tree::move_tab` method that allows moving a tab from one node to the other ([#115](https://github.com/Adanos020/egui_dock/pull/107))
- `Tree::remove_leaf` method that deletes a selected leaf node ([#115](https://github.com/Adanos020/egui_dock/pull/107))
- New methods in `DockArea` ([#115](https://github.com/Adanos020/egui_dock/pull/115))
  - `show_add_popup`
  - `show_add_buttons`
  - `show_close_buttons`
  - `draggable_tabs`
  - `tab_context_menus`
  - `scroll_area_in_tabs`
  - `show_tab_name_on_hover`
- Make tabs scrollable when they overflow ([#116](https://github.com/Adanos020/egui_dock/pull/116))
- `TabViewer::id` method that allows specifying a custom id for each tab ([#121](https://github.com/Adanos020/egui_dock/pull/121))

### Breaking changes
- Removed `remove_empty_leaf` which was used for internal usage and should not be needed by users ([#115](https://github.com/Adanos020/egui_dock/pull/107))
- Removed `show_close_buttons` from `StyleBuilder` ([#115](https://github.com/Adanos020/egui_dock/pull/115))
- Moved the following fields from `Style` to `DockArea` ([#115](https://github.com/Adanos020/egui_dock/pull/115))
  - `show_add_popup`
  - `show_add_buttons`
  - `show_close_buttons`
  - `tabs_are_draggable` (renamed to `draggable_tabs`)
  - `show_context_menu` (renamed to `tab_context_menus`)
  - `tab_include_scrollarea` (renamed to `scroll_area_in_tabs`)
  - `tab_hover_name` (renamed to `show_tab_name_on_hover`)
- `Style` is now split up into smaller structs for maintainability and consistence with `egui::Style` ([#115](https://github.com/Adanos020/egui_dock/pull/115))

| Old names and locations                         | New names and locations                            |
|-------------------------------------------------|----------------------------------------------------|
| `Style::border_color` and `Style::border_width` | `Style::border` (which is now an `egui::Stroke`)   |
| `Style::separator_width`                        | `Separator::width`                                 |
| `Style::separator_extra`                        | `Separator::extra`                                 |
| `Style::separator_color_idle`                   | `Separator::color_idle`                            |
| `Style::separator_color_hovered`                | `Separator::color_hovered`                         |
| `Style::separator_color_dragged`                | `Separator::color_dragged`                         |
| `Style::tab_bar_background_color`               | `TabBar::bg_fill`                                  |
| `Style::tab_bar_height`                         | `TabBar::height`                                   |
| `Style::tab_outline_color`                      | `Tabs::outline_color`                              |
| `Style::hline_color`                            | `Tabs::hline_color`                                |
| `Style::hline_below_active_tab_name`            | `Tabs::hline_below_active_tab_name`                |
| `Style::tab_rounding`                           | `Tabs::rounding`                                   |
| `Style::tab_background_color`                   | `Tabs::bg_fill`                                    |
| `Style::tab_text_color_unfocused`               | `Tabs::text_color_unfocused`                       |
| `Style::tab_text_color_focused`                 | `Tabs::text_color_focused`                         |
| `Style::tab_text_color_active_unfocused`        | `Tabs::text_color_active_unfocused`                |
| `Style::tab_text_color_active_focused`          | `Tabs::text_color_active_focused`                  |
| `Style::expand_tabs`                            | `Tabs::fill_tab_bar`                               |
| `Style::close_tab_color`                        | `Buttons::close_tab_color`                         |
| `Style::close_tab_active_color`                 | `Buttons::close_tab_active_color`                  |
| `Style::close_tab_background_color`             | `Buttons::close_tab_bg_fill`                       |
| `Style::add_tab_align`                          | `Buttons::add_tab_align`                           |
| `Style::add_tab_color`                          | `Buttons::add_tab_color`                           |
| `Style::add_tab_active_color`                   | `Buttons::add_tab_active_color`                    |
| `Style::add_tab_background_color`               | `Buttons::add_tab_bg_fill`                         |

### Deprecated
- `StyleBuilder`

## 0.4.2 - 2023-03-17

### Fixed
- `TabViewer::clear_background` works again ([#110](https://github.com/Adanos020/egui_dock/pull/110))

## 0.4.1 - 2023-03-14

### Fixed
- Light mode now works in tabs ([528b892](https://github.com/Adanos020/egui_dock/commit/528b89245928d055dabb00cd9001c22d275f789b))
- `DockArea::show_inside` no longer obscures previously added elements ([#102](https://github.com/Adanos020/egui_dock/pull/102))
- Splitter drag now behaves like egui `DragValue` ([#103](https://github.com/Adanos020/egui_dock/pull/103))

## 0.4.0 - 2023-02-09

### Added
- Added `TabViewer::on_tab_button` ([#93](https://github.com/Adanos020/egui_dock/pull/93)).

### Breaking changes
- Updated to egui 0.21
- Deleted `dynamic_tab` which was deprecated in 0.3.0

### Fixed
- Make splitter drag behave like egui `DragValue` ([#103](https://github.com/Adanos020/egui_dock/pull/103))

## 0.3.1 - 2022-12-21

### Added
- `Style` now includes an option to change the tab's height - `tab_bar_height`. ([#62](https://github.com/Adanos020/egui_dock/pull/62))
- Implemented the `std::fmt::Debug` trait on all exported types. ([#84](https://github.com/Adanos020/egui_dock/pull/84))

### Fixed
- Errors in the README

## 0.3.0 - 2022-12-10

### Added
- `TabViewer::clear_background` method that returns if current tab's background should be cleared. ([#35](https://github.com/Adanos020/egui_dock/pull/35))
- You can now close tabs with middle mouse button if `Style::show_close_buttons` is true. ([#34](https://github.com/Adanos020/egui_dock/pull/34))
- Option to disable dragging tabs.
- New option `expand_tabs` in `Style` and `StyleBuiler` causes tab titles to expand to match the width of their tab bars.
- `StyleBuilder::from_egui`. ([#40](https://github.com/Adanos020/egui_dock/pull/40))
- `Tree::find_active_focused`. ([#40](https://github.com/Adanos020/egui_dock/pull/40))
- Added `context_menu` into `TabViewer`. ([#46](https://github.com/Adanos020/egui_dock/pull/46))
- The `ScrollArea` inside a tab is now optional via `Style`. ([#49](https://github.com/Adanos020/egui_dock/pull/49))
- `Tree::tabs`: an iterator over the tabs in a tree. ([#53](https://github.com/Adanos020/egui_dock/pull/53))
- `Style` now includes an option to show the hovered tab's name. ([#56](https://github.com/Adanos020/egui_dock/pull/56))
- `Style` now includes an option to change default inner_margin. ([#67](https://github.com/Adanos020/egui_dock/pull/67))
- The split separator now highlights on hover ([#68](https://github.com/Adanos020/egui_dock/pull/68))
- Tabs can now be removed with `Tree::remove_tab` ([#70](https://github.com/Adanos020/egui_dock/pull/70))

### Breaking changes
- Renamed `TabViewer::inner_margin` to `TabViewer::inner_margin_override`. ([#67](https://github.com/Adanos020/egui_dock/pull/67))
- `Style::with_separator_color` has been split into `separator_color_idle`, `separator_color_hovered`, `separator_color_dragged` ([#68](https://github.com/Adanos020/egui_dock/pull/68))
- Updated `egui` to 0.20.0 [#77](https://github.com/Adanos020/egui_dock/pull/77)

### Deprecated (will be deleted in the next release)
- `dynamic_tab::TabContent`
- `dynamic_tab::OnClose`
- `dynamic_tab::ForceClose`
- `dynamic_tab::TabBuilder`
- `dynamic_tab::Tab`
- `dynamic_tab::BuiltTab`
- `dynamic_tab::DynamicTree`
- `dynamic_tab::DynamicTabViewer`

## 0.2.1 - 2022-09-09

### Added
- Added opt-in `serde` feature to enable serialization of `Tree`.
- You can now change the tab text color with `Style::tab_text_color_unfocused` and `Style::tab_text_color_focused`.

### Fixed
- `Tree::push_to_first_leaf` no longer panics when used on an empty `Tree`.
- The tab text color will now follow the egui text color.


## 0.2.0 - 2022-09-04

### Added

- It is now possible to close tabs with a close button that can be shown/hidden through `Style`.
- When dragging tabs onto the tab bar if the tab will be inserted a highlighted region will show where the tab will end up if dropped.
- The dock will keep track of the currently focused leaf.
- Using `Tree::push_to_focused_leaf` will push the given tab to the currently active leaf.
- `StyleBuilder` for the `Style`.
- New fields in `Style:` `separator_color`, `border_color`, and `border_width` (last two for the cases when used `Margin`).
- `TabBuilder` for the `BuiltTab`.
- Support for all implementations of `Into<WidgetText>` in tab titles.
- Style editor in the `hello` example.
- Added `Tree::find_tab`, `TabViewer`, `DynamicTabViewer`, `DynamicTree`.
- Added a `text_editor` example.

### Changed

- If a tab is dropped onto the tab bar it will be inserted into the index that it is dropped onto.
- Now when you drag a tab it has an outline along the entire length of the edges of it.
- Bumped MSRV to `1.62`.
- `Tree` is now generic over how you want to represent a tab.

### Breaking changes

- Ui code of the dock has been moved into `DockArea` and is displayed with `DockArea::show` or `DockArea::show_inside`.
- Renamed `Style::border_size` to `Style::border_width`.
- Renamed `Style::separator_size` to `Style::separator_width`.
- Removed `Style::tab_text_color` as you can now set the tab text color of a tab by passing `RichText` for its title.
- Removed the requirement of creating your own Context type.
- Renamed `Tree::set_focused` to `Tree::set_focused_node`.
- Renamed `Node::None` to `Node::Empty`.

### Fixed
- Now selection color of the placing area for the tab isn't showing if the tab is targeted on its own node when the tab is the only member of  this node.
- Dock vertical and horizontal separators are now displayed properly.
- Prevent Id clashes from multiple tabs being displayed at once.
- Tab content is now displayed inside a `egui::ScrollArea`, so it's now accessible in its entirety even if the tab is too small to fit all of it.
- Fixed an issue where some tabs couldn't be resized.<|MERGE_RESOLUTION|>--- conflicted
+++ resolved
@@ -3,16 +3,11 @@
 ## 0.10.0 - TBD
 
 ### Added
-<<<<<<< HEAD
-- From ([#211](https://github.com/Adanos020/egui_dock/pull/211)):
-=======
 From ([#211](https://github.com/Adanos020/egui_dock/pull/211)):
->>>>>>> c2066c5d
   - Tabs, the close tab buttons and the add tab buttons are now focusable with the keyboard and interactable with the enter key and space bar.
   - Separators are now focusable with the keyboard and movable using the arrow keys while control or shift is held.
   - `TabStyle::active_with_kb_focus`, `TabStyle::inactive_with_kb_focus` and `TabStyle::focused_with_kb_focus` for style of tabs that are focused with the keyboard.
 
-<<<<<<< HEAD
 ### Changed
 - Replace the internal implementation for a `Tree` with one that allows for more than two splits per node.
  
@@ -26,12 +21,6 @@
 - `NodeIndex::level` - removed.
 - `NodeIndex::is_left` - removed.
 - `NodeIndex::is_right` - removed.
-
-=======
-### Fixed
-- Widgets inside tabs are now focusable with the tab key on the keyboard. ([#211](https://github.com/Adanos020/egui_dock/pull/211))
-
->>>>>>> c2066c5d
 ## 0.9.1 - 2023-12-10
 
 ### Fixed
