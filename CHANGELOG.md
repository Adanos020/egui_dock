# egui_dock changelog

<<<<<<< HEAD
## 0.10.0 - TBD

### Added
From ([#211](https://github.com/Adanos020/egui_dock/pull/211)):
  - Tabs, the close tab buttons and the add tab buttons are now focusable with the keyboard and interactable with the enter key and space bar.
  - Separators are now focusable with the keyboard and movable using the arrow keys while control or shift is held.
  - `TabStyle::active_with_kb_focus`, `TabStyle::inactive_with_kb_focus` and `TabStyle::focused_with_kb_focus` for style of tabs that are focused with the keyboard.

### Changed
- Replace the internal implementation for a `Tree` with one that allows for more than two splits per node.
 
### Fixed
- Widgets inside tabs are now focusable with the tab key on the keyboard. ([#211](https://github.com/Adanos020/egui_dock/pull/211))

### Deprecated
- `NodeIndex::left` - use `Tree::left_of` instead.
- `NodeIndex::right` - use `Tree::right_of` instead.
- `NodeIndex::parent` - use `Tree::parent` instead.
- `NodeIndex::level` - removed.
- `NodeIndex::is_left` - removed.
- `NodeIndex::is_right` - removed.
=======
## 0.10.0 - 2024-01-09

### Added
- From ([#211](https://github.com/Adanos020/egui_dock/pull/211)):
  - Tabs, the close tab buttons and the add tab buttons are now focusable with the keyboard and interactable with the enter key and space bar.
  - Separators are now focusable with the keyboard and movable using the arrow keys while control or shift is held.
  - `TabStyle::active_with_kb_focus`, `TabStyle::inactive_with_kb_focus` and `TabStyle::focused_with_kb_focus` for style of tabs that are focused with the keyboard.
- Missing translation for the tooltip showing when you hover on a grayed out window close button. ([#216](https://github.com/Adanos020/egui_dock/pull/216))

### Fixed
- Widgets inside tabs are now focusable with the tab key on the keyboard. ([#211](https://github.com/Adanos020/egui_dock/pull/211))

### Breaking changes
- Upgraded to egui 0.25
- Replaced `Default` implementations for `{TabContextMenu,Window,}Translations` with associated functions called `english`. ([#216](https://github.com/Adanos020/egui_dock/pull/216))

>>>>>>> 67cf9943
## 0.9.1 - 2023-12-10

### Fixed
- Fix crash after calling `DockState::remove_tab`. ([#208](https://github.com/Adanos020/egui_dock/pull/208))

## 0.9.0 - 2023-11-23

### Added
- `DockArea::surfaces_count`
- `DockArea::iter_surfaces[_mut]`
- `DockArea::iter_all_tabs[_mut]`
- `DockArea::iter_all_nodes[_mut]`
- `Node::iter_tabs[_mut]`
- `Surface::iter_nodes[_mut]`
- `Surface::iter_all_tabs[_mut]`

### Breaking changes
- Upgraded to egui 0.24.
- Removed the deprecated `DockState::iter`.

### Deprecated
- `DockState::iter_nodes` – use `iter_all_nodes` instead.
- `DockState::iter_main_surface_nodes[_mut]` – use `dock_state.main_surface().iter()` (and corresponding `mut` versions) instead.

## 0.8.2 - 2023-11-02

### Fixed
- Deserializing `WindowState` no longer crashes when `screen_rect` contains any `f32::INFINITY` values. Make sure to fix your last serialized app state by setting `screen_rect: null`. ([#198](https://github.com/Adanos020/egui_dock/pull/198))

## 0.8.1 - 2023-10-04

### Fixed
- The tab bar no longer remains empty after it ends up having 0 width in any way. ([#191](https://github.com/Adanos020/egui_dock/pull/191))

## 0.8.0 - 2023-09-28

### Breaking changes
- Upgraded `egui` to version 0.23.
- Updated MSRV to Rust 1.70.

### Improvements
- Revised documentation for `TabViewer`.

## 0.7.3 - 2023-09-22

### Fixed

- The "Eject" button is not available on tabs which are disallowed in windows. ([#188](https://github.com/Adanos020/egui_dock/pull/188))

## 0.7.2 - 2023-09-20

### Fixed

- `TabViewer::clear_background` now works as intended. ([#185](https://github.com/Adanos020/egui_dock/pull/185))

## 0.7.1 - 2023-09-18

### Fixed

- (Breaking) Renamed `OverlayStyle::selection_storke_width` to `OverlayStyle::selection_stroke_width`.

## 0.7.0 - 2023-09-18

This is the biggest update so far, introducing the long awaited undocking feature: tabs can now be dragged out into
new egui windows. Massive thanks to [Vickerinox](https://github.com/Vickerinox) for implementing it!

This update also includes an overhaul of the documentation, aiming to not only be more readable and correct, but also
provide a guide of how to use the library.

### Changed

- Adjusted the styling of tabs to closer follow the egui default styling. ([#139](https://github.com/Adanos020/egui_dock/pull/139))
- Double-clicking on a separator resets the size of both adjacent nodes. ([#146](https://github.com/Adanos020/egui_dock/pull/146))
- Tabs can now only be dragged with the primary pointer button (e.g. left mouse button). ([#177](https://github.com/Adanos020/egui_dock/pull/177))

### Fixed

- Correctly draw a border around a dock area using the `Style::border` property. ([#139](https://github.com/Adanos020/egui_dock/pull/139))
- Non-closable tabs now cannot be closed by clicking with the middle mouse button. ([9cdef8c](https://github.com/Adanos020/egui_dock/pull/149/commits/9cdef8cb77e73ef7a065d1313f7fb8feae0253b4))
- Dragging tabs around now works on touchscreens. ([#180](https://github.com/Adanos020/egui_dock/pull/180))

### Added

- From [#139](https://github.com/Adanos020/egui_dock/pull/139):
  - `Style::main_surface_border_rounding` for the rounding of the dock area border.
  - `TabStyle::active` for the active style of a tab.
  - `TabStyle::inactive` for the inactive style of a tab.
  - `TabStyle::focused` for the focused style of a tab.
  - `TabStyle::hovered` for the hovered style of a tab.
  - `TabStyle::tab_body` for styling the body of the tab including background color, stroke color, rounding and inner margin.
  - `TabStyle::minimum_width` to set the minimum width of the tab.
  - `TabInteractionStyle` to style the active/inactive/focused/hovered states of a tab.
- `AllowedSplits` enum which lets you choose in which directions a `DockArea` can be split. ([#145](https://github.com/Adanos020/egui_dock/pull/145))
- From [#149](https://github.com/Adanos020/egui_dock/pull/149):
  - `DockState<Tab>` containing the entire state of the tab hierarchies stored in a collection of `Surfaces`.
  - `Surface<Tab>` enum which represents an area (e.g. a window) with its own `Tree<Tab>`.
  - `SurfaceIndex` to identify a `Surface` stored in the `DockState`.
  - `Split::is_tob_bottom` and `Split::is_left_right`.
  - `TabInsert` which replaces current `TabDestination` (see breaking changes).
  - `impl From<(SurfaceIndex, NodeIndex, TabInsert)> for TabDestination`.
  - `impl From<SurfaceIndex> for TabDestination`.
  - `TabDestination::is_window` (see breaking changes).
  - `Tree::root_node` and `Tree::root_node_mut`.
  - `Node::rect` returning the `Rect` occupied by the node.
  - `Node::tabs` and `Node::tabs_mut` returning an optional slice of tabs if the node is a leaf.
  - `WindowState` representing the current state of a `Surface::Window` and allowing you to manipulate the window.
  - `OverlayStyle` (stored as `Style::overlay`) and `OverlayFeel`: they specify the look and feel of the drag-and-drop overlay.
  - `OverlayType` letting you choose if the overlay should be the new icon buttons or the old highlighted rectangles.
  - `LeafHighlighting` specifying how a currently hovered leaf should be highlighted.
  - `DockArea::window_bounds` setting the area which windows are constrained by.
  - `DockArea::show_window_close_buttons` setting determining if windows should have a close button or not.
  - `DockArea::show_window_collapse_buttons` setting determining if windows should have a collapse button or not.
  - `TabViewer::allowed_in_windows` specifying if a given tab can be shown in a window.
- `TabViewer::closable` lets individual tabs be closable or not. ([#150](https://github.com/Adanos020/egui_dock/pull/150))
- `TabViewer::scroll_bars` specifying if horizontal and vertical scrolling is enabled for given tab – replaces `DockArea::scroll_area_in_tabs` (see breaking changes). ([#160](https://github.com/Adanos020/egui_dock/pull/160))
- `Translations` specifying what text will be displayed in some parts of the `DockingArea`, e.g. the tab context menus (defined in `TabContextMenuTranslations`). ([#178](https://github.com/Adanos020/egui_dock/pull/178)) 

### Breaking changes

- From [#139](https://github.com/Adanos020/egui_dock/pull/139):
  - Moved `TabStyle::inner_margin` to `TabBodyStyle::inner_margin`.
  - Moved `TabStyle::fill_tab_bar` to `TabBarStyle::fill_tab_bar`.
  - Moved `TabStyle::outline_color` to `TabInteractionStyle::outline_color`.
  - Moved `TabStyle::rounding` to `TabInteractionStyle::rounding`.
  - Moved `TabStyle::bg_fill` to `TabInteractionStyle::bg_fill`.
  - Moved `TabStyle::text_color_unfocused` to `TabStyle::inactive.text_color`.
  - Moved `TabStyle::text_color_active_focused` to `TabStyle::focused.text_color`.
  - Moved `TabStyle::text_color_active_unfocused` to `TabStyle::active.text_color`.
  - Renamed `Style::tabs` to `Style::tab`.
  - Removed `TabStyle::text_color_focused`. This style was practically never reachable.
- From [#149](https://github.com/Adanos020/egui_dock/pull/149):
  - `TabDestination` now specifies if a tab will be moved to a `Window`, a `Node`, or an `EmptySurface`. Its original purpose is now served by `TabInsert`. 
  - `Tree::split` now panics if supplied `fraction` is not in range 0..=1.
  - Moved `Tree::move_tab` to `DockState::move_tab`.
  - Renamed `Style::border` to `Style::main_surface_border_stroke`.
  - Moved `Style::selection_color` to `OverlayStyle::selection_color`.
  - `DockArea::new` now takes in a `DockState` instead of a `Tree`.
- Removed `DockArea::scroll_area_in_tabs` – override `TabViewer::scroll_bars` instead. ([#160](https://github.com/Adanos020/egui_dock/pull/160))
- Methods `TabViewer::{context_menu,on_add,add_popup}` now take in an additional `SurfaceIndex` parameter. ([#167](https://github.com/Adanos020/egui_dock/pull/167))

## 0.6.3 - 2023-06-16

### Fixed
- Made the `DockArea` always allocate an area ([#143](https://github.com/Adanos020/egui_dock/pull/143))

## 0.6.2 - 2023-06-09

### Fixed
- Make the `max_size` of `tabbar_inner_rect` finite ([#141](https://github.com/Adanos020/egui_dock/pull/141))

## 0.6.1 - 2023-05-29

### Fixed
- Ensure rect size are calculated before drawing node bodies ([#134](https://github.com/Adanos020/egui_dock/pull/134))

## 0.6.0 - 2023-05-24

### Added

- `TabViewer::tab_style_override` that lets you define a custom `TabsStyle` for an individual tab ([99333b0](https://github.com/Adanos020/egui_dock/commit/99333b093d307181c288b3e134379cfe47647a7c))
- `ButtonsStyle::add_tab_border_color` for the `+` button's left border ([99333b0](https://github.com/Adanos020/egui_dock/commit/99333b093d307181c288b3e134379cfe47647a7c))
- `TabBarStyle::rounding` for rounding of the tab bar, independent from tab rounding ([99333b0](https://github.com/Adanos020/egui_dock/commit/99333b093d307181c288b3e134379cfe47647a7c))
- Separate `from_egui` methods for `ButtonsStyle`, `SeparatorStyle`, `TabBarStyle`, and `TabStyle` ([a660497](https://github.com/Adanos020/egui_dock/commit/a660497b21651dd9920665bf50d8fc9e75d0e1e0))

### Breaking changes

- Upgraded `egui` to version 0.22 ([c2e8fee](https://github.com/Adanos020/egui_dock/commit/c2e8feeb7713e2b2d2f0fa1b13a46732f9c6df62))
- Renamed `TabsStyle` to `TabStyle` ([89f3248](https://github.com/Adanos020/egui_dock/commit/89f32487a9e1fe8dee92f1fbdc296a2d460c0909))
- Removed `StyleBuilder` ([9a9b275](https://github.com/Adanos020/egui_dock/commit/9a9b2750cd290bebcc4088761249e02102cb0ce7))
- Removed `TabViewer::inner_margin_override` – no deprecation as it's in direct conflict with `TabViewer::tab_style_override` ([99333b0](https://github.com/Adanos020/egui_dock/commit/99333b093d307181c288b3e134379cfe47647a7c))
- Moved `Style::default_inner_margin` to `TabsStyle::inner_margin` ([78ecf3a](https://github.com/Adanos020/egui_dock/commit/78ecf3a175ffb960724f328274682dfded800e0f))
- Moved `TabStyle::hline_color` to `TabBarStyle::hline_color` ([99333b0](https://github.com/Adanos020/egui_dock/commit/99333b093d307181c288b3e134379cfe47647a7c))

## 0.5.2 - 2023-06-04

### Fixed
- Ensure rect size are calculated before drawing node bodies ([#134](https://github.com/Adanos020/egui_dock/pull/134))

## 0.5.1 - 2023-05-20

## Fixed
- Ensure close button can be scrolled to when tab bar is small ([#129](https://github.com/Adanos020/egui_dock/pull/129))

### Added
- `SeparatorStyle::extra_interact_width` option that adds "logical" width to separators so that they are easier to grab ([#128](https://github.com/Adanos020/egui_dock/pull/128))

## 0.5.0 - 2023-04-22

### Fixed
- Ensure `Tab` have a stable `egui::Id` when moved ([#121](https://github.com/Adanos020/egui_dock/pull/121))
- Don't display the "grab" cursor icon on tabs when hovered and the `draggable_tabs` flag is unset ([#123](https://github.com/Adanos020/egui_dock/pull/123))

### Added
- `Tree::move_tab` method that allows moving a tab from one node to the other ([#115](https://github.com/Adanos020/egui_dock/pull/107))
- `Tree::remove_leaf` method that deletes a selected leaf node ([#115](https://github.com/Adanos020/egui_dock/pull/107))
- New methods in `DockArea` ([#115](https://github.com/Adanos020/egui_dock/pull/115))
  - `show_add_popup`
  - `show_add_buttons`
  - `show_close_buttons`
  - `draggable_tabs`
  - `tab_context_menus`
  - `scroll_area_in_tabs`
  - `show_tab_name_on_hover`
- Make tabs scrollable when they overflow ([#116](https://github.com/Adanos020/egui_dock/pull/116))
- `TabViewer::id` method that allows specifying a custom id for each tab ([#121](https://github.com/Adanos020/egui_dock/pull/121))

### Breaking changes
- Removed `remove_empty_leaf` which was used for internal usage and should not be needed by users ([#115](https://github.com/Adanos020/egui_dock/pull/107))
- Removed `show_close_buttons` from `StyleBuilder` ([#115](https://github.com/Adanos020/egui_dock/pull/115))
- Moved the following fields from `Style` to `DockArea` ([#115](https://github.com/Adanos020/egui_dock/pull/115))
  - `show_add_popup`
  - `show_add_buttons`
  - `show_close_buttons`
  - `tabs_are_draggable` (renamed to `draggable_tabs`)
  - `show_context_menu` (renamed to `tab_context_menus`)
  - `tab_include_scrollarea` (renamed to `scroll_area_in_tabs`)
  - `tab_hover_name` (renamed to `show_tab_name_on_hover`)
- `Style` is now split up into smaller structs for maintainability and consistence with `egui::Style` ([#115](https://github.com/Adanos020/egui_dock/pull/115))

| Old names and locations                         | New names and locations                            |
|-------------------------------------------------|----------------------------------------------------|
| `Style::border_color` and `Style::border_width` | `Style::border` (which is now an `egui::Stroke`)   |
| `Style::separator_width`                        | `Separator::width`                                 |
| `Style::separator_extra`                        | `Separator::extra`                                 |
| `Style::separator_color_idle`                   | `Separator::color_idle`                            |
| `Style::separator_color_hovered`                | `Separator::color_hovered`                         |
| `Style::separator_color_dragged`                | `Separator::color_dragged`                         |
| `Style::tab_bar_background_color`               | `TabBar::bg_fill`                                  |
| `Style::tab_bar_height`                         | `TabBar::height`                                   |
| `Style::tab_outline_color`                      | `Tabs::outline_color`                              |
| `Style::hline_color`                            | `Tabs::hline_color`                                |
| `Style::hline_below_active_tab_name`            | `Tabs::hline_below_active_tab_name`                |
| `Style::tab_rounding`                           | `Tabs::rounding`                                   |
| `Style::tab_background_color`                   | `Tabs::bg_fill`                                    |
| `Style::tab_text_color_unfocused`               | `Tabs::text_color_unfocused`                       |
| `Style::tab_text_color_focused`                 | `Tabs::text_color_focused`                         |
| `Style::tab_text_color_active_unfocused`        | `Tabs::text_color_active_unfocused`                |
| `Style::tab_text_color_active_focused`          | `Tabs::text_color_active_focused`                  |
| `Style::expand_tabs`                            | `Tabs::fill_tab_bar`                               |
| `Style::close_tab_color`                        | `Buttons::close_tab_color`                         |
| `Style::close_tab_active_color`                 | `Buttons::close_tab_active_color`                  |
| `Style::close_tab_background_color`             | `Buttons::close_tab_bg_fill`                       |
| `Style::add_tab_align`                          | `Buttons::add_tab_align`                           |
| `Style::add_tab_color`                          | `Buttons::add_tab_color`                           |
| `Style::add_tab_active_color`                   | `Buttons::add_tab_active_color`                    |
| `Style::add_tab_background_color`               | `Buttons::add_tab_bg_fill`                         |

### Deprecated
- `StyleBuilder`

## 0.4.2 - 2023-03-17

### Fixed
- `TabViewer::clear_background` works again ([#110](https://github.com/Adanos020/egui_dock/pull/110))

## 0.4.1 - 2023-03-14

### Fixed
- Light mode now works in tabs ([528b892](https://github.com/Adanos020/egui_dock/commit/528b89245928d055dabb00cd9001c22d275f789b))
- `DockArea::show_inside` no longer obscures previously added elements ([#102](https://github.com/Adanos020/egui_dock/pull/102))
- Splitter drag now behaves like egui `DragValue` ([#103](https://github.com/Adanos020/egui_dock/pull/103))

## 0.4.0 - 2023-02-09

### Added
- Added `TabViewer::on_tab_button` ([#93](https://github.com/Adanos020/egui_dock/pull/93)).

### Breaking changes
- Updated to egui 0.21
- Deleted `dynamic_tab` which was deprecated in 0.3.0

### Fixed
- Make splitter drag behave like egui `DragValue` ([#103](https://github.com/Adanos020/egui_dock/pull/103))

## 0.3.1 - 2022-12-21

### Added
- `Style` now includes an option to change the tab's height - `tab_bar_height`. ([#62](https://github.com/Adanos020/egui_dock/pull/62))
- Implemented the `std::fmt::Debug` trait on all exported types. ([#84](https://github.com/Adanos020/egui_dock/pull/84))

### Fixed
- Errors in the README

## 0.3.0 - 2022-12-10

### Added
- `TabViewer::clear_background` method that returns if current tab's background should be cleared. ([#35](https://github.com/Adanos020/egui_dock/pull/35))
- You can now close tabs with middle mouse button if `Style::show_close_buttons` is true. ([#34](https://github.com/Adanos020/egui_dock/pull/34))
- Option to disable dragging tabs.
- New option `expand_tabs` in `Style` and `StyleBuiler` causes tab titles to expand to match the width of their tab bars.
- `StyleBuilder::from_egui`. ([#40](https://github.com/Adanos020/egui_dock/pull/40))
- `Tree::find_active_focused`. ([#40](https://github.com/Adanos020/egui_dock/pull/40))
- Added `context_menu` into `TabViewer`. ([#46](https://github.com/Adanos020/egui_dock/pull/46))
- The `ScrollArea` inside a tab is now optional via `Style`. ([#49](https://github.com/Adanos020/egui_dock/pull/49))
- `Tree::tabs`: an iterator over the tabs in a tree. ([#53](https://github.com/Adanos020/egui_dock/pull/53))
- `Style` now includes an option to show the hovered tab's name. ([#56](https://github.com/Adanos020/egui_dock/pull/56))
- `Style` now includes an option to change default inner_margin. ([#67](https://github.com/Adanos020/egui_dock/pull/67))
- The split separator now highlights on hover ([#68](https://github.com/Adanos020/egui_dock/pull/68))
- Tabs can now be removed with `Tree::remove_tab` ([#70](https://github.com/Adanos020/egui_dock/pull/70))

### Breaking changes
- Renamed `TabViewer::inner_margin` to `TabViewer::inner_margin_override`. ([#67](https://github.com/Adanos020/egui_dock/pull/67))
- `Style::with_separator_color` has been split into `separator_color_idle`, `separator_color_hovered`, `separator_color_dragged` ([#68](https://github.com/Adanos020/egui_dock/pull/68))
- Updated `egui` to 0.20.0 [#77](https://github.com/Adanos020/egui_dock/pull/77)

### Deprecated (will be deleted in the next release)
- `dynamic_tab::TabContent`
- `dynamic_tab::OnClose`
- `dynamic_tab::ForceClose`
- `dynamic_tab::TabBuilder`
- `dynamic_tab::Tab`
- `dynamic_tab::BuiltTab`
- `dynamic_tab::DynamicTree`
- `dynamic_tab::DynamicTabViewer`

## 0.2.1 - 2022-09-09

### Added
- Added opt-in `serde` feature to enable serialization of `Tree`.
- You can now change the tab text color with `Style::tab_text_color_unfocused` and `Style::tab_text_color_focused`.

### Fixed
- `Tree::push_to_first_leaf` no longer panics when used on an empty `Tree`.
- The tab text color will now follow the egui text color.


## 0.2.0 - 2022-09-04

### Added

- It is now possible to close tabs with a close button that can be shown/hidden through `Style`.
- When dragging tabs onto the tab bar if the tab will be inserted a highlighted region will show where the tab will end up if dropped.
- The dock will keep track of the currently focused leaf.
- Using `Tree::push_to_focused_leaf` will push the given tab to the currently active leaf.
- `StyleBuilder` for the `Style`.
- New fields in `Style:` `separator_color`, `border_color`, and `border_width` (last two for the cases when used `Margin`).
- `TabBuilder` for the `BuiltTab`.
- Support for all implementations of `Into<WidgetText>` in tab titles.
- Style editor in the `hello` example.
- Added `Tree::find_tab`, `TabViewer`, `DynamicTabViewer`, `DynamicTree`.
- Added a `text_editor` example.

### Changed

- If a tab is dropped onto the tab bar it will be inserted into the index that it is dropped onto.
- Now when you drag a tab it has an outline along the entire length of the edges of it.
- Bumped MSRV to `1.62`.
- `Tree` is now generic over how you want to represent a tab.

### Breaking changes

- Ui code of the dock has been moved into `DockArea` and is displayed with `DockArea::show` or `DockArea::show_inside`.
- Renamed `Style::border_size` to `Style::border_width`.
- Renamed `Style::separator_size` to `Style::separator_width`.
- Removed `Style::tab_text_color` as you can now set the tab text color of a tab by passing `RichText` for its title.
- Removed the requirement of creating your own Context type.
- Renamed `Tree::set_focused` to `Tree::set_focused_node`.
- Renamed `Node::None` to `Node::Empty`.

### Fixed
- Now selection color of the placing area for the tab isn't showing if the tab is targeted on its own node when the tab is the only member of  this node.
- Dock vertical and horizontal separators are now displayed properly.
- Prevent Id clashes from multiple tabs being displayed at once.
- Tab content is now displayed inside a `egui::ScrollArea`, so it's now accessible in its entirety even if the tab is too small to fit all of it.
- Fixed an issue where some tabs couldn't be resized.<|MERGE_RESOLUTION|>--- conflicted
+++ resolved
@@ -1,28 +1,20 @@
 # egui_dock changelog
 
-<<<<<<< HEAD
-## 0.10.0 - TBD
-
-### Added
-From ([#211](https://github.com/Adanos020/egui_dock/pull/211)):
-  - Tabs, the close tab buttons and the add tab buttons are now focusable with the keyboard and interactable with the enter key and space bar.
-  - Separators are now focusable with the keyboard and movable using the arrow keys while control or shift is held.
-  - `TabStyle::active_with_kb_focus`, `TabStyle::inactive_with_kb_focus` and `TabStyle::focused_with_kb_focus` for style of tabs that are focused with the keyboard.
+## 0.11.0 - TBD
 
 ### Changed
 - Replace the internal implementation for a `Tree` with one that allows for more than two splits per node.
- 
-### Fixed
-- Widgets inside tabs are now focusable with the tab key on the keyboard. ([#211](https://github.com/Adanos020/egui_dock/pull/211))
+
+### Breaking changes
+- `NodeIndex::level` - removed.
+- `NodeIndex::is_left` - removed.
+- `NodeIndex::is_right` - removed.
 
 ### Deprecated
 - `NodeIndex::left` - use `Tree::left_of` instead.
 - `NodeIndex::right` - use `Tree::right_of` instead.
 - `NodeIndex::parent` - use `Tree::parent` instead.
-- `NodeIndex::level` - removed.
-- `NodeIndex::is_left` - removed.
-- `NodeIndex::is_right` - removed.
-=======
+
 ## 0.10.0 - 2024-01-09
 
 ### Added
@@ -39,7 +31,6 @@
 - Upgraded to egui 0.25
 - Replaced `Default` implementations for `{TabContextMenu,Window,}Translations` with associated functions called `english`. ([#216](https://github.com/Adanos020/egui_dock/pull/216))
 
->>>>>>> 67cf9943
 ## 0.9.1 - 2023-12-10
 
 ### Fixed
