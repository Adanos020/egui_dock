--- conflicted
+++ resolved
@@ -1,10 +1,18 @@
 # egui_dock changelog
 
-<<<<<<< HEAD
-## unreleased
-
-### Improvements
+## 0.10.0 - TBD
+
+### Added
+- From ([#211](https://github.com/Adanos020/egui_dock/pull/211)):
+  - Tabs, the close tab buttons and the add tab buttons are now focusable with the keyboard and interactable with the enter key and space bar.
+  - Separators are now focusable with the keyboard and movable using the arrow keys while control or shift is held.
+  - `TabStyle::active_with_kb_focus`, `TabStyle::inactive_with_kb_focus` and `TabStyle::focused_with_kb_focus` for style of tabs that are focused with the keyboard.
+
+### Changed
 - Replace the internal implementation for a `Tree` with one that allows for more than two splits per node.
+ 
+### Fixed
+- Widgets inside tabs are now focusable with the tab key on the keyboard. ([#211](https://github.com/Adanos020/egui_dock/pull/211))
 
 ### Deprecated
 - `NodeIndex::left` - use `Tree::left_of` instead.
@@ -13,23 +21,11 @@
 - `NodeIndex::level` - removed.
 - `NodeIndex::is_left` - removed.
 - `NodeIndex::is_right` - removed.
-=======
-## 0.10.0 - TBD
-
-### Added
-From ([#211](https://github.com/Adanos020/egui_dock/pull/211)):
-  - Tabs, the close tab buttons and the add tab buttons are now focusable with the keyboard and interactable with the enter key and space bar.
-  - Separators are now focusable with the keyboard and movable using the arrow keys while control or shift is held.
-  - `TabStyle::active_with_kb_focus`, `TabStyle::inactive_with_kb_focus` and `TabStyle::focused_with_kb_focus` for style of tabs that are focused with the keyboard.
-
-### Fixed
-- Widgets inside tabs are now focusable with the tab key on the keyboard. ([#211](https://github.com/Adanos020/egui_dock/pull/211))
 
 ## 0.9.1 - 2023-12-10
 
 ### Fixed
 - Fix crash after calling `DockState::remove_tab`. ([#208](https://github.com/Adanos020/egui_dock/pull/208))
->>>>>>> ed990edc
 
 ## 0.9.0 - 2023-11-23
 
