# egui_dock changelog

## 0.14.0 - Unreleased

<<<<<<< HEAD
### Added

- From ([#237](https://github.com/Adanos020/egui_dock/pull/237)):
    - `Node::is_collapsed` – returns whether the `Node` is collapsed
    - `Node::collapsed_leaf_count` – returns the number of collapsed layers of leaf subnodes
    - `Node::set_collapsed` – set the collapsing state of the `Node`
    - `Node::set_collapsed_leaf_count` – sets the number of collapsed layers of leaf subnodes
    - `DockArea::show_leaf_close_all_buttons` – shows a close all button which closes all open tabs in a leaf
    - `DockArea::show_leaf_collapse_buttons` – shows a collapsing button which collapses a leaf (no longer collapsing a
      window)
    - Added style configuration for the two buttons:
        - `ButtonsStyle::close_all_tabs_color`
        - `ButtonsStyle::close_all_tabs_active_color`
        - `ButtonsStyle::close_all_tabs_bg_fill`
        - `ButtonsStyle::close_all_tabs_border_color`
        - `ButtonsStyle::close_all_tabs_disabled_color`
        - `ButtonsStyle::collapse_tabs_color`
        - `ButtonsStyle::collapse_tabs_active_color`
        - `ButtonsStyle::collapse_tabs_bg_fill`
        - `ButtonsStyle::collapse_tabs_border_color`
    - `Node::Leaf::collapsed` attribute – records whether a leaf is collapsed.
    - `Node::Vertical::fully_collapsed` attribute – records whether all subnodes are collapsed.
    - `Node::Vertical::collapsed_leaf_count` attribute – records the number of collapsed layers of leaf subnodes.
    - `Node::Horizontal::fully_collapsed` attribute – records whether all subnodes are collapsed.
    - `Node::Horizontal::collapsed_leaf_count` attribute – records the number of collapsed layers of leaf subnodes.
    - `Tree::collapsed` attribute – records whether all subnodes of the tree is collapsed
    - `Tree::collapsed_leaf_count` attribute – records the number of collapsed layers of leaf subnodes.
    - `Tree::set_collapsed` method – sets the collapsing state of the tree.
    - `Tree::is_collapsed` method – returns whether the tree is collapsed.
    - `Tree::node_update_collapsed` method – updates the collapsed state of the node and its parents.
    - `Tree::set_collapsed_leaf_count` method – sets the number of collapsed layers of leaf subnodes in the tree.
    - `Tree::collapsed_leaf_count` method – returns the number of collapsed layers of leaf subnodes in the tree.
    - `DockArea::tab_close_all` method – draws the close all button on a tab bar.
    - `DockArea::tab_collapse` method – draws the collapse button on a tab bar.
    - `DockArea::window_update_collapsed` method – updates the collapsed state of the node and its parents in a window.
    - `TabRemoval::Leaf(SurfaceIndex, NodeIndex)` variant – removes a leaf node from a surface.

### Breaking changes

- From ([#237](https://github.com/Adanos020/egui_dock/pull/237)):
    - Renamed `Translations::WindowTranslations` to `Translations::LeafTranslations`.
    - `WindowState::create_window` now returns a `egui::Window` only, instead of `(egui::Window, bool)`.
    - Removed `DockArea::show_window_body`.
    - Removed `DockArea::show_close_button`.
    - Removed `close_button` from `window_surface.rs`.

### Deprecated

- From ([#237](https://github.com/Adanos020/egui_dock/pull/237)):
    - `DockArea::show_window_close_buttons` – no longer has any effect; use `DockArea::show_leaf_close_all_buttons`
      instead.
    - `DockArea::show_window_collapse_buttons` – no longer has any effect; use `DockArea::show_leaf_collapse_buttons`
      instead.
=======
### Changed

- `{DockState,Surface,Tree,Node}::{filter_map_tabs,map_tabs,filter_tabs,retain_tabs}` no longer require the predicate to
  implement `Clone`. ([#241](https://github.com/Adanos020/egui_dock/pull/241))
>>>>>>> 47def043

## 0.13.0 - 2024-07-03

### Breaking changes

- Upgraded to egui 0.28.
- Changed MSRV to 1.76.

## 0.12.0 - 2024-04-05

### Breaking changes

- Upgraded to egui 0.27.

### Changed

- All `Style` structs are now serializable with `serde`. ([#227](https://github.com/Adanos020/egui_dock/pull/227))

### Fixed

- Dragging tabs around should no longer cause the `DockArea` to resize a tiny bit on every frame.
- Dragged tabs should now always follow the mouse exactly.
- Button overlay now correctly renders split buttons when allowed splits are either `LeftRightOnly` or `TopBottomOnly`.

## 0.11.4 - 2024-03-11

### Fixed

- Tab body's background is now rounded with the value
  of `TabBodyStyle::rounding`. ([#232](https://github.com/Adanos020/egui_dock/pull/232))

## 0.11.3 - 2024-03-07

### Fixed

- `filter_map_tabs` sometimes deleting nodes when it
  shouldn't. ([#230](https://github.com/Adanos020/egui_dock/pull/230))

## 0.11.2 - 2024-02-16

### Fixed

From [#225](https://github.com/Adanos020/egui_dock/pull/225):

- Tabs now always appear at the pointer position while being dragged.
- Retaining tabs no longer breaks the binary tree leading to a panic.
- Filtering tabs no longer leaves some leaves empty and now correctly rearranges the tree.

## 0.11.1 - 2024-02-09

### Fixed

- Bug where tabs couldn't be re-docked onto the main surface if it's
  empty. ([#222](https://github.com/Adanos020/egui_dock/pull/222))

## 0.11.0 - 2024-02-06

### Added

- `filter_map_tabs`, `filter_tabs`, and `retain_tabs`. ([#217](https://github.com/Adanos020/egui_dock/pull/217))

### Breaking changes

- Upgraded to egui 0.26.

## 0.10.0 - 2024-01-09

### Added

- From ([#211](https://github.com/Adanos020/egui_dock/pull/211)):
    - Tabs, the close tab buttons and the add tab buttons are now focusable with the keyboard and interactable with the
      enter key and space bar.
    - Separators are now focusable with the keyboard and movable using the arrow keys while control or shift is held.
    - `TabStyle::active_with_kb_focus`, `TabStyle::inactive_with_kb_focus` and `TabStyle::focused_with_kb_focus` for
      style of tabs that are focused with the keyboard.
- Missing translation for the tooltip showing when you hover on a grayed out window close
  button. ([#216](https://github.com/Adanos020/egui_dock/pull/216))

### Fixed

- Widgets inside tabs are now focusable with the tab key on the
  keyboard. ([#211](https://github.com/Adanos020/egui_dock/pull/211))

### Breaking changes

- Upgraded to egui 0.25
- Replaced `Default` implementations for `{TabContextMenu,Window,}Translations` with associated functions
  called `english`. ([#216](https://github.com/Adanos020/egui_dock/pull/216))

## 0.9.1 - 2023-12-10

### Fixed

- Fix crash after calling `DockState::remove_tab`. ([#208](https://github.com/Adanos020/egui_dock/pull/208))

## 0.9.0 - 2023-11-23

### Added

- `DockArea::surfaces_count`
- `DockArea::iter_surfaces[_mut]`
- `DockArea::iter_all_tabs[_mut]`
- `DockArea::iter_all_nodes[_mut]`
- `Node::iter_tabs[_mut]`
- `Surface::iter_nodes[_mut]`
- `Surface::iter_all_tabs[_mut]`

### Breaking changes

- Upgraded to egui 0.24.
- Removed the deprecated `DockState::iter`.

### Deprecated

- `DockState::iter_nodes` – use `iter_all_nodes` instead.
- `DockState::iter_main_surface_nodes[_mut]` – use `dock_state.main_surface().iter()` (and corresponding `mut` versions)
  instead.

## 0.8.2 - 2023-11-02

### Fixed

- Deserializing `WindowState` no longer crashes when `screen_rect` contains any `f32::INFINITY` values. Make sure to fix
  your last serialized app state by
  setting `screen_rect: null`. ([#198](https://github.com/Adanos020/egui_dock/pull/198))

## 0.8.1 - 2023-10-04

### Fixed

- The tab bar no longer remains empty after it ends up having 0 width in any
  way. ([#191](https://github.com/Adanos020/egui_dock/pull/191))

## 0.8.0 - 2023-09-28

### Breaking changes

- Upgraded `egui` to version 0.23.
- Updated MSRV to Rust 1.70.

### Improvements

- Revised documentation for `TabViewer`.

## 0.7.3 - 2023-09-22

### Fixed

- The "Eject" button is not available on tabs which are disallowed in
  windows. ([#188](https://github.com/Adanos020/egui_dock/pull/188))

## 0.7.2 - 2023-09-20

### Fixed

- `TabViewer::clear_background` now works as intended. ([#185](https://github.com/Adanos020/egui_dock/pull/185))

## 0.7.1 - 2023-09-18

### Fixed

- (Breaking) Renamed `OverlayStyle::selection_storke_width` to `OverlayStyle::selection_stroke_width`.

## 0.7.0 - 2023-09-18

This is the biggest update so far, introducing the long awaited undocking feature: tabs can now be dragged out into
new egui windows. Massive thanks to [Vickerinox](https://github.com/Vickerinox) for implementing it!

This update also includes an overhaul of the documentation, aiming to not only be more readable and correct, but also
provide a guide of how to use the library.

### Changed

- Adjusted the styling of tabs to closer follow the egui default
  styling. ([#139](https://github.com/Adanos020/egui_dock/pull/139))
- Double-clicking on a separator resets the size of both adjacent
  nodes. ([#146](https://github.com/Adanos020/egui_dock/pull/146))
- Tabs can now only be dragged with the primary pointer button (e.g. left mouse
  button). ([#177](https://github.com/Adanos020/egui_dock/pull/177))

### Fixed

- Correctly draw a border around a dock area using the `Style::border`
  property. ([#139](https://github.com/Adanos020/egui_dock/pull/139))
- Non-closable tabs now cannot be closed by clicking with the middle mouse
  button. ([9cdef8c](https://github.com/Adanos020/egui_dock/pull/149/commits/9cdef8cb77e73ef7a065d1313f7fb8feae0253b4))
- Dragging tabs around now works on touchscreens. ([#180](https://github.com/Adanos020/egui_dock/pull/180))

### Added

- From [#139](https://github.com/Adanos020/egui_dock/pull/139):
    - `Style::main_surface_border_rounding` for the rounding of the dock area border.
    - `TabStyle::active` for the active style of a tab.
    - `TabStyle::inactive` for the inactive style of a tab.
    - `TabStyle::focused` for the focused style of a tab.
    - `TabStyle::hovered` for the hovered style of a tab.
    - `TabStyle::tab_body` for styling the body of the tab including background color, stroke color, rounding and inner
      margin.
    - `TabStyle::minimum_width` to set the minimum width of the tab.
    - `TabInteractionStyle` to style the active/inactive/focused/hovered states of a tab.
- `AllowedSplits` enum which lets you choose in which directions a `DockArea` can be
  split. ([#145](https://github.com/Adanos020/egui_dock/pull/145))
- From [#149](https://github.com/Adanos020/egui_dock/pull/149):
    - `DockState<Tab>` containing the entire state of the tab hierarchies stored in a collection of `Surfaces`.
    - `Surface<Tab>` enum which represents an area (e.g. a window) with its own `Tree<Tab>`.
    - `SurfaceIndex` to identify a `Surface` stored in the `DockState`.
    - `Split::is_tob_bottom` and `Split::is_left_right`.
    - `TabInsert` which replaces current `TabDestination` (see breaking changes).
    - `impl From<(SurfaceIndex, NodeIndex, TabInsert)> for TabDestination`.
    - `impl From<SurfaceIndex> for TabDestination`.
    - `TabDestination::is_window` (see breaking changes).
    - `Tree::root_node` and `Tree::root_node_mut`.
    - `Node::rect` returning the `Rect` occupied by the node.
    - `Node::tabs` and `Node::tabs_mut` returning an optional slice of tabs if the node is a leaf.
    - `WindowState` representing the current state of a `Surface::Window` and allowing you to manipulate the window.
    - `OverlayStyle` (stored as `Style::overlay`) and `OverlayFeel`: they specify the look and feel of the drag-and-drop
      overlay.
    - `OverlayType` letting you choose if the overlay should be the new icon buttons or the old highlighted rectangles.
    - `LeafHighlighting` specifying how a currently hovered leaf should be highlighted.
    - `DockArea::window_bounds` setting the area which windows are constrained by.
    - `DockArea::show_window_close_buttons` setting determining if windows should have a close button or not.
    - `DockArea::show_window_collapse_buttons` setting determining if windows should have a collapse button or not.
    - `TabViewer::allowed_in_windows` specifying if a given tab can be shown in a window.
- `TabViewer::closable` lets individual tabs be closable or
  not. ([#150](https://github.com/Adanos020/egui_dock/pull/150))
- `TabViewer::scroll_bars` specifying if horizontal and vertical scrolling is enabled for given tab –
  replaces `DockArea::scroll_area_in_tabs` (see breaking
  changes). ([#160](https://github.com/Adanos020/egui_dock/pull/160))
- `Translations` specifying what text will be displayed in some parts of the `DockingArea`, e.g. the tab context menus (
  defined in `TabContextMenuTranslations`). ([#178](https://github.com/Adanos020/egui_dock/pull/178))

### Breaking changes

- From [#139](https://github.com/Adanos020/egui_dock/pull/139):
    - Moved `TabStyle::inner_margin` to `TabBodyStyle::inner_margin`.
    - Moved `TabStyle::fill_tab_bar` to `TabBarStyle::fill_tab_bar`.
    - Moved `TabStyle::outline_color` to `TabInteractionStyle::outline_color`.
    - Moved `TabStyle::rounding` to `TabInteractionStyle::rounding`.
    - Moved `TabStyle::bg_fill` to `TabInteractionStyle::bg_fill`.
    - Moved `TabStyle::text_color_unfocused` to `TabStyle::inactive.text_color`.
    - Moved `TabStyle::text_color_active_focused` to `TabStyle::focused.text_color`.
    - Moved `TabStyle::text_color_active_unfocused` to `TabStyle::active.text_color`.
    - Renamed `Style::tabs` to `Style::tab`.
    - Removed `TabStyle::text_color_focused`. This style was practically never reachable.
- From [#149](https://github.com/Adanos020/egui_dock/pull/149):
    - `TabDestination` now specifies if a tab will be moved to a `Window`, a `Node`, or an `EmptySurface`. Its original
      purpose is now served by `TabInsert`.
    - `Tree::split` now panics if supplied `fraction` is not in range 0..=1.
    - Moved `Tree::move_tab` to `DockState::move_tab`.
    - Renamed `Style::border` to `Style::main_surface_border_stroke`.
    - Moved `Style::selection_color` to `OverlayStyle::selection_color`.
    - `DockArea::new` now takes in a `DockState` instead of a `Tree`.
- Removed `DockArea::scroll_area_in_tabs` – override `TabViewer::scroll_bars`
  instead. ([#160](https://github.com/Adanos020/egui_dock/pull/160))
- Methods `TabViewer::{context_menu,on_add,add_popup}` now take in an additional `SurfaceIndex`
  parameter. ([#167](https://github.com/Adanos020/egui_dock/pull/167))

## 0.6.3 - 2023-06-16

### Fixed

- Made the `DockArea` always allocate an area ([#143](https://github.com/Adanos020/egui_dock/pull/143))

## 0.6.2 - 2023-06-09

### Fixed

- Make the `max_size` of `tabbar_inner_rect` finite ([#141](https://github.com/Adanos020/egui_dock/pull/141))

## 0.6.1 - 2023-05-29

### Fixed

- Ensure rect size are calculated before drawing node bodies ([#134](https://github.com/Adanos020/egui_dock/pull/134))

## 0.6.0 - 2023-05-24

### Added

- `TabViewer::tab_style_override` that lets you define a custom `TabsStyle` for an individual
  tab ([99333b0](https://github.com/Adanos020/egui_dock/commit/99333b093d307181c288b3e134379cfe47647a7c))
- `ButtonsStyle::add_tab_border_color` for the `+` button's left
  border ([99333b0](https://github.com/Adanos020/egui_dock/commit/99333b093d307181c288b3e134379cfe47647a7c))
- `TabBarStyle::rounding` for rounding of the tab bar, independent from tab
  rounding ([99333b0](https://github.com/Adanos020/egui_dock/commit/99333b093d307181c288b3e134379cfe47647a7c))
- Separate `from_egui` methods for `ButtonsStyle`, `SeparatorStyle`, `TabBarStyle`,
  and `TabStyle` ([a660497](https://github.com/Adanos020/egui_dock/commit/a660497b21651dd9920665bf50d8fc9e75d0e1e0))

### Breaking changes

- Upgraded `egui` to version
  0.22 ([c2e8fee](https://github.com/Adanos020/egui_dock/commit/c2e8feeb7713e2b2d2f0fa1b13a46732f9c6df62))
- Renamed `TabsStyle`
  to `TabStyle` ([89f3248](https://github.com/Adanos020/egui_dock/commit/89f32487a9e1fe8dee92f1fbdc296a2d460c0909))
-

Removed `StyleBuilder` ([9a9b275](https://github.com/Adanos020/egui_dock/commit/9a9b2750cd290bebcc4088761249e02102cb0ce7))

- Removed `TabViewer::inner_margin_override` – no deprecation as it's in direct conflict
  with `TabViewer::tab_style_override` ([99333b0](https://github.com/Adanos020/egui_dock/commit/99333b093d307181c288b3e134379cfe47647a7c))
- Moved `Style::default_inner_margin`
  to `TabsStyle::inner_margin` ([78ecf3a](https://github.com/Adanos020/egui_dock/commit/78ecf3a175ffb960724f328274682dfded800e0f))
- Moved `TabStyle::hline_color`
  to `TabBarStyle::hline_color` ([99333b0](https://github.com/Adanos020/egui_dock/commit/99333b093d307181c288b3e134379cfe47647a7c))

## 0.5.2 - 2023-06-04

### Fixed

- Ensure rect size are calculated before drawing node bodies ([#134](https://github.com/Adanos020/egui_dock/pull/134))

## 0.5.1 - 2023-05-20

## Fixed

- Ensure close button can be scrolled to when tab bar is small ([#129](https://github.com/Adanos020/egui_dock/pull/129))

### Added

- `SeparatorStyle::extra_interact_width` option that adds "logical" width to separators so that they are easier to
  grab ([#128](https://github.com/Adanos020/egui_dock/pull/128))

## 0.5.0 - 2023-04-22

### Fixed

- Ensure `Tab` have a stable `egui::Id` when moved ([#121](https://github.com/Adanos020/egui_dock/pull/121))
- Don't display the "grab" cursor icon on tabs when hovered and the `draggable_tabs` flag is
  unset ([#123](https://github.com/Adanos020/egui_dock/pull/123))

### Added

- `Tree::move_tab` method that allows moving a tab from one node to the
  other ([#115](https://github.com/Adanos020/egui_dock/pull/107))
- `Tree::remove_leaf` method that deletes a selected leaf node ([#115](https://github.com/Adanos020/egui_dock/pull/107))
- New methods in `DockArea` ([#115](https://github.com/Adanos020/egui_dock/pull/115))
    - `show_add_popup`
    - `show_add_buttons`
    - `show_close_buttons`
    - `draggable_tabs`
    - `tab_context_menus`
    - `scroll_area_in_tabs`
    - `show_tab_name_on_hover`
- Make tabs scrollable when they overflow ([#116](https://github.com/Adanos020/egui_dock/pull/116))
- `TabViewer::id` method that allows specifying a custom id for each
  tab ([#121](https://github.com/Adanos020/egui_dock/pull/121))

### Breaking changes

- Removed `remove_empty_leaf` which was used for internal usage and should not be needed by
  users ([#115](https://github.com/Adanos020/egui_dock/pull/107))
- Removed `show_close_buttons` from `StyleBuilder` ([#115](https://github.com/Adanos020/egui_dock/pull/115))
- Moved the following fields from `Style` to `DockArea` ([#115](https://github.com/Adanos020/egui_dock/pull/115))
    - `show_add_popup`
    - `show_add_buttons`
    - `show_close_buttons`
    - `tabs_are_draggable` (renamed to `draggable_tabs`)
    - `show_context_menu` (renamed to `tab_context_menus`)
    - `tab_include_scrollarea` (renamed to `scroll_area_in_tabs`)
    - `tab_hover_name` (renamed to `show_tab_name_on_hover`)
- `Style` is now split up into smaller structs for maintainability and consistence
  with `egui::Style` ([#115](https://github.com/Adanos020/egui_dock/pull/115))

| Old names and locations                         | New names and locations                          |
|-------------------------------------------------|--------------------------------------------------|
| `Style::border_color` and `Style::border_width` | `Style::border` (which is now an `egui::Stroke`) |
| `Style::separator_width`                        | `Separator::width`                               |
| `Style::separator_extra`                        | `Separator::extra`                               |
| `Style::separator_color_idle`                   | `Separator::color_idle`                          |
| `Style::separator_color_hovered`                | `Separator::color_hovered`                       |
| `Style::separator_color_dragged`                | `Separator::color_dragged`                       |
| `Style::tab_bar_background_color`               | `TabBar::bg_fill`                                |
| `Style::tab_bar_height`                         | `TabBar::height`                                 |
| `Style::tab_outline_color`                      | `Tabs::outline_color`                            |
| `Style::hline_color`                            | `Tabs::hline_color`                              |
| `Style::hline_below_active_tab_name`            | `Tabs::hline_below_active_tab_name`              |
| `Style::tab_rounding`                           | `Tabs::rounding`                                 |
| `Style::tab_background_color`                   | `Tabs::bg_fill`                                  |
| `Style::tab_text_color_unfocused`               | `Tabs::text_color_unfocused`                     |
| `Style::tab_text_color_focused`                 | `Tabs::text_color_focused`                       |
| `Style::tab_text_color_active_unfocused`        | `Tabs::text_color_active_unfocused`              |
| `Style::tab_text_color_active_focused`          | `Tabs::text_color_active_focused`                |
| `Style::expand_tabs`                            | `Tabs::fill_tab_bar`                             |
| `Style::close_tab_color`                        | `Buttons::close_tab_color`                       |
| `Style::close_tab_active_color`                 | `Buttons::close_tab_active_color`                |
| `Style::close_tab_background_color`             | `Buttons::close_tab_bg_fill`                     |
| `Style::add_tab_align`                          | `Buttons::add_tab_align`                         |
| `Style::add_tab_color`                          | `Buttons::add_tab_color`                         |
| `Style::add_tab_active_color`                   | `Buttons::add_tab_active_color`                  |
| `Style::add_tab_background_color`               | `Buttons::add_tab_bg_fill`                       |

### Deprecated

- `StyleBuilder`

## 0.4.2 - 2023-03-17

### Fixed

- `TabViewer::clear_background` works again ([#110](https://github.com/Adanos020/egui_dock/pull/110))

## 0.4.1 - 2023-03-14

### Fixed

- Light mode now works in
  tabs ([528b892](https://github.com/Adanos020/egui_dock/commit/528b89245928d055dabb00cd9001c22d275f789b))
- `DockArea::show_inside` no longer obscures previously added
  elements ([#102](https://github.com/Adanos020/egui_dock/pull/102))
- Splitter drag now behaves like egui `DragValue` ([#103](https://github.com/Adanos020/egui_dock/pull/103))

## 0.4.0 - 2023-02-09

### Added

- Added `TabViewer::on_tab_button` ([#93](https://github.com/Adanos020/egui_dock/pull/93)).

### Breaking changes

- Updated to egui 0.21
- Deleted `dynamic_tab` which was deprecated in 0.3.0

### Fixed

- Make splitter drag behave like egui `DragValue` ([#103](https://github.com/Adanos020/egui_dock/pull/103))

## 0.3.1 - 2022-12-21

### Added

- `Style` now includes an option to change the tab's
  height - `tab_bar_height`. ([#62](https://github.com/Adanos020/egui_dock/pull/62))
- Implemented the `std::fmt::Debug` trait on all exported types. ([#84](https://github.com/Adanos020/egui_dock/pull/84))

### Fixed

- Errors in the README

## 0.3.0 - 2022-12-10

### Added

- `TabViewer::clear_background` method that returns if current tab's background should be
  cleared. ([#35](https://github.com/Adanos020/egui_dock/pull/35))
- You can now close tabs with middle mouse button if `Style::show_close_buttons` is
  true. ([#34](https://github.com/Adanos020/egui_dock/pull/34))
- Option to disable dragging tabs.
- New option `expand_tabs` in `Style` and `StyleBuiler` causes tab titles to expand to match the width of their tab
  bars.
- `StyleBuilder::from_egui`. ([#40](https://github.com/Adanos020/egui_dock/pull/40))
- `Tree::find_active_focused`. ([#40](https://github.com/Adanos020/egui_dock/pull/40))
- Added `context_menu` into `TabViewer`. ([#46](https://github.com/Adanos020/egui_dock/pull/46))
- The `ScrollArea` inside a tab is now optional via `Style`. ([#49](https://github.com/Adanos020/egui_dock/pull/49))
- `Tree::tabs`: an iterator over the tabs in a tree. ([#53](https://github.com/Adanos020/egui_dock/pull/53))
- `Style` now includes an option to show the hovered tab's name. ([#56](https://github.com/Adanos020/egui_dock/pull/56))
- `Style` now includes an option to change default inner_margin. ([#67](https://github.com/Adanos020/egui_dock/pull/67))
- The split separator now highlights on hover ([#68](https://github.com/Adanos020/egui_dock/pull/68))
- Tabs can now be removed with `Tree::remove_tab` ([#70](https://github.com/Adanos020/egui_dock/pull/70))

### Breaking changes

- Renamed `TabViewer::inner_margin`
  to `TabViewer::inner_margin_override`. ([#67](https://github.com/Adanos020/egui_dock/pull/67))
- `Style::with_separator_color` has been split
  into `separator_color_idle`, `separator_color_hovered`, `separator_color_dragged` ([#68](https://github.com/Adanos020/egui_dock/pull/68))
- Updated `egui` to 0.20.0 [#77](https://github.com/Adanos020/egui_dock/pull/77)

### Deprecated (will be deleted in the next release)

- `dynamic_tab::TabContent`
- `dynamic_tab::OnClose`
- `dynamic_tab::ForceClose`
- `dynamic_tab::TabBuilder`
- `dynamic_tab::Tab`
- `dynamic_tab::BuiltTab`
- `dynamic_tab::DynamicTree`
- `dynamic_tab::DynamicTabViewer`

## 0.2.1 - 2022-09-09

### Added

- Added opt-in `serde` feature to enable serialization of `Tree`.
- You can now change the tab text color with `Style::tab_text_color_unfocused` and `Style::tab_text_color_focused`.

### Fixed

- `Tree::push_to_first_leaf` no longer panics when used on an empty `Tree`.
- The tab text color will now follow the egui text color.

## 0.2.0 - 2022-09-04

### Added

- It is now possible to close tabs with a close button that can be shown/hidden through `Style`.
- When dragging tabs onto the tab bar if the tab will be inserted a highlighted region will show where the tab will end
  up if dropped.
- The dock will keep track of the currently focused leaf.
- Using `Tree::push_to_focused_leaf` will push the given tab to the currently active leaf.
- `StyleBuilder` for the `Style`.
- New fields in `Style:` `separator_color`, `border_color`, and `border_width` (last two for the cases when
  used `Margin`).
- `TabBuilder` for the `BuiltTab`.
- Support for all implementations of `Into<WidgetText>` in tab titles.
- Style editor in the `hello` example.
- Added `Tree::find_tab`, `TabViewer`, `DynamicTabViewer`, `DynamicTree`.
- Added a `text_editor` example.

### Changed

- If a tab is dropped onto the tab bar it will be inserted into the index that it is dropped onto.
- Now when you drag a tab it has an outline along the entire length of the edges of it.
- Bumped MSRV to `1.62`.
- `Tree` is now generic over how you want to represent a tab.

### Breaking changes

- Ui code of the dock has been moved into `DockArea` and is displayed with `DockArea::show` or `DockArea::show_inside`.
- Renamed `Style::border_size` to `Style::border_width`.
- Renamed `Style::separator_size` to `Style::separator_width`.
- Removed `Style::tab_text_color` as you can now set the tab text color of a tab by passing `RichText` for its title.
- Removed the requirement of creating your own Context type.
- Renamed `Tree::set_focused` to `Tree::set_focused_node`.
- Renamed `Node::None` to `Node::Empty`.

### Fixed

- Now selection color of the placing area for the tab isn't showing if the tab is targeted on its own node when the tab
  is the only member of this node.
- Dock vertical and horizontal separators are now displayed properly.
- Prevent Id clashes from multiple tabs being displayed at once.
- Tab content is now displayed inside a `egui::ScrollArea`, so it's now accessible in its entirety even if the tab is
  too small to fit all of it.
- Fixed an issue where some tabs couldn't be resized.<|MERGE_RESOLUTION|>--- conflicted
+++ resolved
@@ -2,7 +2,6 @@
 
 ## 0.14.0 - Unreleased
 
-<<<<<<< HEAD
 ### Added
 
 - From ([#237](https://github.com/Adanos020/egui_dock/pull/237)):
@@ -40,6 +39,11 @@
     - `DockArea::window_update_collapsed` method – updates the collapsed state of the node and its parents in a window.
     - `TabRemoval::Leaf(SurfaceIndex, NodeIndex)` variant – removes a leaf node from a surface.
 
+### Changed
+
+- `{DockState,Surface,Tree,Node}::{filter_map_tabs,map_tabs,filter_tabs,retain_tabs}` no longer require the predicate to
+  implement `Clone`. ([#241](https://github.com/Adanos020/egui_dock/pull/241))
+
 ### Breaking changes
 
 - From ([#237](https://github.com/Adanos020/egui_dock/pull/237)):
@@ -56,12 +60,6 @@
       instead.
     - `DockArea::show_window_collapse_buttons` – no longer has any effect; use `DockArea::show_leaf_collapse_buttons`
       instead.
-=======
-### Changed
-
-- `{DockState,Surface,Tree,Node}::{filter_map_tabs,map_tabs,filter_tabs,retain_tabs}` no longer require the predicate to
-  implement `Clone`. ([#241](https://github.com/Adanos020/egui_dock/pull/241))
->>>>>>> 47def043
 
 ## 0.13.0 - 2024-07-03
 
