--- conflicted
+++ resolved
@@ -1,7 +1,6 @@
 # egui_dock changelog
 
-<<<<<<< HEAD
-## 0.14.0 - Unreleased
+## 0.15.0 - Unreleased
 
 ### Added
 
@@ -42,20 +41,7 @@
     - `WindowState::minimized` attribute – records whether a window is minimized.
     - `WindowState::toggle_minimized` method – toggles the minimization state of a window.
     - `WindowState::is_minimized` method – gets the minimization state of a window.
-=======
-## 0.14.0 - 2024-09-02
-
-### Breaking changes
-
-- Upgraded to egui 0.29.
->>>>>>> 179832dd
-
-### Changed
-
-- `{DockState,Surface,Tree,Node}::{filter_map_tabs,map_tabs,filter_tabs,retain_tabs}` no longer require the predicate to
-  implement `Clone`. ([#241](https://github.com/Adanos020/egui_dock/pull/241))
-
-<<<<<<< HEAD
+
 ### Breaking changes
 
 - From ([#237](https://github.com/Adanos020/egui_dock/pull/237)):
@@ -73,8 +59,17 @@
     - `DockArea::show_window_collapse_buttons` – no longer has any effect; use `DockArea::show_leaf_collapse_buttons`
       instead.
 
-=======
->>>>>>> 179832dd
+## 0.14.0 - 2024-09-02
+
+### Breaking changes
+
+- Upgraded to egui 0.29.
+
+### Changed
+
+- `{DockState,Surface,Tree,Node}::{filter_map_tabs,map_tabs,filter_tabs,retain_tabs}` no longer require the predicate to
+  implement `Clone`. ([#241](https://github.com/Adanos020/egui_dock/pull/241))
+
 ## 0.13.0 - 2024-07-03
 
 ### Breaking changes
