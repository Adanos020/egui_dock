use super::utils::*;
use egui::{style::Margin, *};

/// Left or right alignment for tab add button.
#[derive(Clone, Copy, Debug, PartialEq, Eq, Hash)]
#[cfg_attr(feature = "serde", derive(serde::Deserialize, serde::Serialize))]
pub enum TabAddAlign {
    Left,
    Right,
}

/// Specifies the look and feel of egui_dock.
#[derive(Clone, Debug)]
pub struct Style {
    pub dock_area_padding: Option<Margin>,
    pub default_inner_margin: Margin,

    // TODO: this should be `egui::Stroke`.
    pub border_color: Color32,
    pub border_width: f32,

    pub selection_color: Color32,

    // The resizable separator:
    pub separator_width: f32,
    pub separator_extra: f32,
    pub separator_color_idle: Color32,
    pub separator_color_hovered: Color32,
    pub separator_color_dragged: Color32,

    pub tab_bar_background_color: Color32,
    pub tab_bar_height: f32,

    /// The outline around the active tab name.
    pub tab_outline_color: Color32,

    /// The line separating the tab name area from the tab content area
    pub hline_color: Color32,
<<<<<<< HEAD
=======

    /// If `true`, show the hline below the active tabs name.
    /// If `false`, show the active tab as merged with the tab ui area.
    /// Default: `false`.
    pub hline_below_active_tab_name: bool,

>>>>>>> 37ebb294
    pub tab_rounding: Rounding,
    pub tab_background_color: Color32,

    pub tab_text_color_unfocused: Color32,
    pub tab_text_color_focused: Color32,
    pub tab_text_color_active_unfocused: Color32,
    pub tab_text_color_active_focused: Color32,

    pub tabs_are_draggable: bool,
    pub expand_tabs: bool,

    pub close_tab_color: Color32,
    pub close_tab_active_color: Color32,
    pub close_tab_background_color: Color32,
    pub show_close_buttons: bool,

    pub add_tab_align: TabAddAlign,
    pub add_tab_color: Color32,
    pub add_tab_active_color: Color32,
    pub add_tab_background_color: Color32,
    pub show_add_buttons: bool,
    pub show_add_popup: bool,

    pub show_context_menu: bool,
    pub tab_include_scrollarea: bool,
    pub tab_hover_name: bool,
}

impl Default for Style {
    fn default() -> Self {
        Self {
            dock_area_padding: None,
            default_inner_margin: Margin::same(4.0),

            border_color: Color32::BLACK,
            border_width: Default::default(),

            selection_color: Color32::from_rgb(0, 191, 255).linear_multiply(0.5),
            separator_width: 1.0,
            separator_extra: 175.0,
            separator_color_idle: Color32::BLACK,
            separator_color_hovered: Color32::GRAY,
            separator_color_dragged: Color32::WHITE,

            tab_bar_background_color: Color32::WHITE,
            tab_bar_height: 24.0,

            tab_outline_color: Color32::BLACK,
            hline_color: Color32::BLACK,
<<<<<<< HEAD
=======
            hline_below_active_tab_name: false,
>>>>>>> 37ebb294
            tab_rounding: Default::default(),
            tab_background_color: Color32::WHITE,

            tab_text_color_unfocused: Color32::DARK_GRAY,
            tab_text_color_focused: Color32::BLACK,
            tab_text_color_active_unfocused: Color32::DARK_GRAY,
            tab_text_color_active_focused: Color32::BLACK,

            close_tab_color: Color32::WHITE,
            close_tab_active_color: Color32::WHITE,
            close_tab_background_color: Color32::GRAY,
            show_close_buttons: true,

            add_tab_align: TabAddAlign::Right,
            add_tab_color: Color32::WHITE,
            add_tab_active_color: Color32::WHITE,
            add_tab_background_color: Color32::GRAY,
            show_add_buttons: false,
            show_add_popup: false,

            tabs_are_draggable: true,
            expand_tabs: false,
            show_context_menu: true,
            tab_include_scrollarea: true,
            tab_hover_name: false,
        }
    }
}

impl Style {
    /// Derives relevant fields from `egui::Style` and sets the remaining fields to their default values.
    ///
    /// Fields overwritten by [`egui::Style`] are:
    /// - [`Self::selection_color`]
    /// - [`Self::tab_bar_background_color`]
    /// - [`Self::tab_outline_color`]
    /// - [`Self::hline_color`]
    /// - [`Self::tab_background_color`]
    /// - [`Self::tab_text_color_unfocused`]
    /// - [`Self::tab_text_color_focused`]
    /// - [`Self::tab_text_color_active_unfocused`]
    /// - [`Self::tab_text_color_active_focused`]
    /// - [`Self::separator_color_idle`]
    /// - [`Self::separator_color_hovered`]
    /// - [`Self::separator_color_dragged`]
    /// - [`Self::border_color`]
    /// - [`Self::close_tab_background_color`]
    /// - [`Self::close_tab_color`]
    /// - [`Self::close_tab_active_color`]
    /// - [`Self::add_tab_background_color`]
    /// - [`Self::add_tab_color`]
    /// - [`Self::add_tab_active_color`]
    pub fn from_egui(style: &egui::Style) -> Self {
        Self {
            selection_color: style.visuals.selection.bg_fill.linear_multiply(0.5),

            tab_bar_background_color: style.visuals.faint_bg_color,
            tab_outline_color: style.visuals.widgets.active.bg_fill,
            hline_color: style.visuals.widgets.active.bg_fill,
            tab_background_color: style.visuals.window_fill(),

            tab_text_color_unfocused: style.visuals.text_color(),
            tab_text_color_focused: style.visuals.strong_text_color(),
            tab_text_color_active_unfocused: style.visuals.text_color(),
            tab_text_color_active_focused: style.visuals.strong_text_color(),

            // Same as egui panel resize colors:
            separator_color_idle: style.visuals.widgets.noninteractive.bg_stroke.color, // dim
            separator_color_hovered: style.visuals.widgets.hovered.fg_stroke.color,     // bright
            separator_color_dragged: style.visuals.widgets.active.fg_stroke.color,      // bright

            border_color: style.visuals.widgets.active.bg_fill,

            close_tab_background_color: style.visuals.widgets.active.bg_fill,
            close_tab_color: style.visuals.text_color(),
            close_tab_active_color: style.visuals.strong_text_color(),

            add_tab_background_color: style.visuals.widgets.active.bg_fill,
            add_tab_color: style.visuals.text_color(),
            add_tab_active_color: style.visuals.strong_text_color(),
            ..Self::default()
        }
    }

    pub(crate) fn hsplit(
        &self,
        ui: &mut Ui,
        fraction: &mut f32,
        rect: Rect,
    ) -> (Response, Rect, Rect, Rect) {
        let pixels_per_point = ui.ctx().pixels_per_point();

        let mut separator = rect;

        let midpoint = rect.min.x + rect.width() * *fraction;
        separator.min.x = midpoint - self.separator_width * 0.5;
        separator.max.x = midpoint + self.separator_width * 0.5;

        let response = ui
            .allocate_rect(separator, Sense::click_and_drag())
            .on_hover_cursor(CursorIcon::ResizeHorizontal);

        {
            let delta = response.drag_delta().x;
            let range = rect.max.x - rect.min.x;
            let min = (self.separator_extra / range).min(1.0);
            let max = 1.0 - min;
            let (min, max) = (min.min(max), max.max(min));
            *fraction = (*fraction + delta / range).clamp(min, max);
        }

        let midpoint = rect.min.x + rect.width() * *fraction;
        separator.min.x = map_to_pixel(
            midpoint - self.separator_width * 0.5,
            pixels_per_point,
            f32::round,
        );
        separator.max.x = map_to_pixel(
            midpoint + self.separator_width * 0.5,
            pixels_per_point,
            f32::round,
        );

        (
            response,
            rect.intersect(Rect::everything_right_of(separator.max.x)),
            separator,
            rect.intersect(Rect::everything_left_of(separator.min.x)),
        )
    }

    pub(crate) fn vsplit(
        &self,
        ui: &mut Ui,
        fraction: &mut f32,
        rect: Rect,
    ) -> (Response, Rect, Rect, Rect) {
        let pixels_per_point = ui.ctx().pixels_per_point();

        let mut separator = rect;

        let midpoint = rect.min.y + rect.height() * *fraction;
        separator.min.y = midpoint - self.separator_width * 0.5;
        separator.max.y = midpoint + self.separator_width * 0.5;

        let response = ui
            .allocate_rect(separator, Sense::click_and_drag())
            .on_hover_cursor(CursorIcon::ResizeVertical);

        {
            let delta = response.drag_delta().y;
            let range = rect.max.y - rect.min.y;
            let min = (self.separator_extra / range).min(1.0);
            let max = 1.0 - min;
            let (min, max) = (min.min(max), max.max(min));
            *fraction = (*fraction + delta / range).clamp(min, max);
        }

        let midpoint = rect.min.y + rect.height() * *fraction;
        separator.min.y = map_to_pixel(
            midpoint - self.separator_width * 0.5,
            pixels_per_point,
            f32::round,
        );
        separator.max.y = map_to_pixel(
            midpoint + self.separator_width * 0.5,
            pixels_per_point,
            f32::round,
        );

        (
            response,
            rect.intersect(Rect::everything_above(separator.min.y)),
            separator,
            rect.intersect(Rect::everything_below(separator.max.y)),
        )
    }

    pub(crate) const TAB_PLUS_SIZE: f32 = 24.0;

    pub(crate) fn tab_plus(&self, ui: &mut Ui) -> Response {
        let desired_size = Vec2::splat(Self::TAB_PLUS_SIZE);

        let mut rect = ui.available_rect_before_wrap();

        match self.add_tab_align {
            TabAddAlign::Left => rect.max.x = rect.min.x + desired_size.x,
            TabAddAlign::Right => rect.min.x = rect.max.x - desired_size.x,
        }
        rect = rect.shrink(3.0);

        let rect = {
            let size = Self::TAB_PLUS_SIZE / 2.0;
            let mut pos = rect.right_top();
            pos.x -= size / 2.0;
            pos.y += rect.size().y / 2.0;
            Rect::from_center_size(pos, Vec2::splat(size))
        };

        let response = ui
            .allocate_rect(rect, Sense::hover())
            .on_hover_cursor(CursorIcon::PointingHand);

        let color = if response.hovered() {
            self.add_tab_active_color
        } else {
            self.add_tab_color
        };
        if response.hovered() {
            ui.painter()
                .rect_filled(rect, Rounding::same(2.0), self.add_tab_background_color);
        }

        let rect = rect.shrink(1.75);
        ui.painter().line_segment(
            [rect.center_top(), rect.center_bottom()],
            Stroke::new(1.0, color),
        );
        ui.painter().line_segment(
            [rect.right_center(), rect.left_center()],
            Stroke::new(1.0, color),
        );

        response
    }

    /// * `active` means "the tab that is opened in the parent panel".
    /// * `focused` means "the tab that was last interacted with".
    ///
    /// Returns the main button response plus the response of the close button, if any.
    #[allow(clippy::too_many_arguments)]
    pub(crate) fn tab_title(
        &self,
        ui: &mut Ui,
        label: WidgetText,
        focused: bool,
        active: bool,
        is_being_dragged: bool,
        id: Id,
        expanded_width: f32,
    ) -> (Response, Option<Response>) {
        let rounding = self.tab_rounding;

        let galley = label.into_galley(ui, None, f32::INFINITY, TextStyle::Button);

        let x_size = Vec2::splat(galley.size().y / 1.3);

        let offset = vec2(8.0, 0.0);

        let desired_size = if self.expand_tabs {
            vec2(expanded_width, self.tab_bar_height)
        } else if self.show_close_buttons {
            vec2(
                galley.size().x + offset.x * 2.0 + x_size.x + 5.0,
                self.tab_bar_height,
            )
        } else {
            vec2(galley.size().x + offset.x * 2.0, self.tab_bar_height)
        };

        let (rect, mut response) = ui.allocate_at_least(desired_size, Sense::hover());
<<<<<<< HEAD
        if !ui.memory(|mem| mem.is_anything_being_dragged()) {
=======
        if !ui.memory().is_anything_being_dragged() {
>>>>>>> 37ebb294
            response = response.on_hover_cursor(CursorIcon::Grab);
        }

        let (close_rect, close_response) =
            if (active || response.hovered()) && self.show_close_buttons {
                let mut pos = rect.right_top();
                pos.x -= offset.x + x_size.x / 2.0;
                pos.y += rect.size().y / 2.0;
                let x_rect = Rect::from_center_size(pos, x_size);
                let response = ui
                    .interact(x_rect, id, Sense::click())
                    .on_hover_cursor(CursorIcon::PointingHand);
                (x_rect, Some(response))
            } else {
                (Rect::NOTHING, None)
            };

        if active {
            if is_being_dragged {
                ui.painter().rect_stroke(
                    rect,
                    self.tab_rounding,
                    Stroke::new(1.0, self.tab_outline_color),
                );
            } else {
<<<<<<< HEAD
                let stroke = egui::Stroke::new(1.0, self.tab_outline_color);
                ui.painter()
                    .rect(rect, rounding, self.tab_background_color, stroke);
=======
                let stroke = Stroke::new(1.0, self.tab_outline_color);
                ui.painter()
                    .rect(rect, rounding, self.tab_background_color, stroke);

                // Make the tab name area connect with the tab ui area:
                ui.painter().hline(
                    rect.x_range(),
                    rect.bottom(),
                    Stroke::new(2.0, self.tab_background_color),
                );
>>>>>>> 37ebb294
            }
        }

        let text_pos = if self.expand_tabs {
            let mut pos = Align2::CENTER_CENTER.pos_in_rect(&rect.shrink2(vec2(8.0, 5.0)));
            pos -= galley.size() / 2.0;
            pos
        } else {
            let mut pos = Align2::LEFT_CENTER.pos_in_rect(&rect.shrink2(vec2(8.0, 5.0)));
            pos.y -= galley.size().y / 2.0;
            pos
        };

        let override_text_color = if galley.galley_has_color {
            None // respect the color the user has chosen
        } else {
            Some(match (active, focused) {
                (false, false) => self.tab_text_color_unfocused,
                (false, true) => self.tab_text_color_focused,
                (true, false) => self.tab_text_color_active_unfocused,
                (true, true) => self.tab_text_color_active_focused,
            })
        };

        ui.painter().add(epaint::TextShape {
            pos: text_pos,
            galley: galley.galley,
            underline: Stroke::NONE,
            override_text_color,
            angle: 0.0,
        });

        if (active || response.hovered()) && self.show_close_buttons {
            if close_response.as_ref().unwrap().hovered() {
                ui.painter().rect_filled(
                    close_rect,
                    Rounding::same(2.0),
                    self.close_tab_background_color,
                );
            }
            let x_rect = close_rect.shrink(1.75);

            let color = if focused
                || close_response
                    .as_ref()
                    .unwrap()
                    .interact_pointer_pos()
                    .is_some()
            {
                self.close_tab_active_color
            } else {
                self.close_tab_color
            };
            ui.painter().line_segment(
                [x_rect.left_top(), x_rect.right_bottom()],
                Stroke::new(1.0, color),
            );
            ui.painter().line_segment(
                [x_rect.right_top(), x_rect.left_bottom()],
                Stroke::new(1.0, color),
            );
        }

        (response, close_response)
        // match close_response {
        //     Some(some) => (response, some.hovered(), some.clicked()),
        //     None => (response, false, false),
        // }
    }
}

#[derive(Default)]
pub struct StyleBuilder {
    style: Style,
}

impl StyleBuilder {
    #[inline(always)]
    pub fn new() -> Self {
        Self::default()
    }

    /// Derives relevant fields from `egui::Style` and sets the remaining fields to their default values.
    ///
    /// See also: [`Style::from_egui`].
    pub fn from_egui(style: &egui::Style) -> Self {
        Self {
            style: Style::from_egui(style),
        }
    }

    /// Sets `padding` to indent from the edges of the window. By `Default` it's `None`.
    #[inline(always)]
    pub fn with_padding(mut self, padding: Margin) -> Self {
        self.style.dock_area_padding = Some(padding);
        self
    }

    /// Sets `border_color` for the window of "working area". By `Default` it's [`egui::Color32::BLACK`].
    #[inline(always)]
    pub fn with_border_color(mut self, border_color: Color32) -> Self {
        self.style.border_color = border_color;
        self
    }

    /// Sets `border_width` for the border. By `Default` it's `0.0`.
    #[inline(always)]
    pub fn with_border_width(mut self, border_width: f32) -> Self {
        self.style.border_width = border_width;
        self
    }

    /// Sets `selection color` for the placing area of the tab where this tab targeted on it. By `Default` it's `(0, 191, 255)` (light blue) with `0.5` capacity.
    #[inline(always)]
    pub fn with_selection_color(mut self, selection_color: Color32) -> Self {
        self.style.selection_color = selection_color;
        self
    }

    /// Sets `separator_size` for the rectangle separator between nodes. By `Default` it's `1.0`.
    #[inline(always)]
    pub fn with_separator_width(mut self, separator_width: f32) -> Self {
        self.style.separator_width = separator_width;
        self
    }

    /// Sets `separator_extra` it sets limit for the allowed area for the separator offset. By `Default` it's `175.0`.
    /// `bigger value > less allowed offset` for the current window size.
    #[inline(always)]
    pub fn with_separator_extra(mut self, separator_extra: f32) -> Self {
        self.style.separator_extra = separator_extra;
        self
    }

    /// Sets the idle color for the rectangle separator. By `Default` it's [`Color32::BLACK`].
    #[inline(always)]
    pub fn with_separator_color_idle(mut self, separator_color_idle: Color32) -> Self {
        self.style.separator_color_idle = separator_color_idle;
        self
    }

    /// Sets the hovered color for the rectangle separator. By `Default` it's [`Color32::GRAY`].
    #[inline(always)]
    pub fn with_separator_color_hovered(mut self, separator_color_hovered: Color32) -> Self {
        self.style.separator_color_hovered = separator_color_hovered;
        self
    }

    /// Sets the dragged color for the rectangle separator. By `Default` it's [`Color32::WHITE`].
    #[inline(always)]
    pub fn with_separator_color_dragged(mut self, separator_color_dragged: Color32) -> Self {
        self.style.separator_color_dragged = separator_color_dragged;
        self
    }

    /// Sets `tab_bar_background_color` for the color of tab bar. By `Default` it's [`Color32::WHITE`].
    #[inline(always)]
    pub fn with_tab_bar_background(mut self, tab_bar_background_color: Color32) -> Self {
        self.style.tab_bar_background_color = tab_bar_background_color;
        self
    }

    /// Sets `tab_bar_height` for the color of tab bar. By `Default` it's `24.0`.
    #[inline(always)]
    pub fn with_tab_bar_height(mut self, tab_bar_height: f32) -> Self {
        self.style.tab_bar_height = tab_bar_height;
        self
    }

    /// Sets `tab_outline_color` for the outline color of tabs. By `Default` it's [`Color32::BLACK`].
    #[inline(always)]
    pub fn with_tab_outline_color(mut self, tab_outline_color: Color32) -> Self {
        self.style.tab_outline_color = tab_outline_color;
        self
    }

<<<<<<< HEAD
    /// Sets [`Self::hline_color`], the line separating the tab name area from the tab content area.
=======
    /// Sets [`Style::hline_color`], the line separating the tab name area from the tab content area.
>>>>>>> 37ebb294
    ///
    /// By `Default` it's [`Color32::BLACK`].
    #[inline(always)]
    pub fn with_hline_color(mut self, hline_color: Color32) -> Self {
        self.style.hline_color = hline_color;
        self
    }

<<<<<<< HEAD
=======
    /// Sets [`Style::hline_below_active_tab_name`].
    ///
    /// If `true`, show the hline below the active tabs name.
    /// If `false`, show the active tab as merged with the tab ui area.
    /// Default: `false`.
    #[inline(always)]
    pub fn with_hline_below_active_tab_name(mut self, hline_below_active_tab_name: bool) -> Self {
        self.style.hline_below_active_tab_name = hline_below_active_tab_name;
        self
    }

>>>>>>> 37ebb294
    /// Sets `tab_rounding` for the tab rounding.
    #[inline(always)]
    pub fn with_tab_rounding(mut self, tab_rounding: Rounding) -> Self {
        self.style.tab_rounding = tab_rounding;
        self
    }

    /// Sets `tab_background_color` for the current tab background color.
    #[inline(always)]
    pub fn with_tab_background_color(mut self, tab_background: Color32) -> Self {
        self.style.tab_background_color = tab_background;
        self
    }

    /// Sets `close_tab_color` for the close tab button color.
    #[inline(always)]
    pub fn with_close_tab_color(mut self, close_tab_color: Color32) -> Self {
        self.style.close_tab_color = close_tab_color;
        self
    }

    /// Sets `close_tab_active_color` for the active close tab button color.
    #[inline(always)]
    pub fn with_close_tab_active_color_color(mut self, close_tab_active_color: Color32) -> Self {
        self.style.close_tab_active_color = close_tab_active_color;
        self
    }

    /// Sets `close_tab_background_color` for the background close tab button color.
    #[inline(always)]
    pub fn with_close_tab_background_color_color(
        mut self,
        close_tab_background_color: Color32,
    ) -> Self {
        self.style.close_tab_background_color = close_tab_background_color;
        self
    }

    /// Shows / Hides the tab close buttons.
    #[inline(always)]
    pub fn show_close_buttons(mut self, show_close_buttons: bool) -> Self {
        self.style.show_close_buttons = show_close_buttons;
        self
    }

    /// Sets `add_tab_align` for the add tab button color.
    #[inline(always)]
    pub fn with_add_tab_align(mut self, add_tab_align: TabAddAlign) -> Self {
        self.style.add_tab_align = add_tab_align;
        self
    }

    /// Sets `add_tab_color` for the add tab button color.
    #[inline(always)]
    pub fn with_add_tab_color(mut self, add_tab_color: Color32) -> Self {
        self.style.add_tab_color = add_tab_color;
        self
    }

    /// Sets `add_tab_active_color` for the active add tab button color.
    #[inline(always)]
    pub fn with_add_tab_active_color_color(mut self, add_tab_active_color: Color32) -> Self {
        self.style.add_tab_active_color = add_tab_active_color;
        self
    }

    /// Sets `add_tab_background_color` for the background add tab button color.
    #[inline(always)]
    pub fn with_add_tab_background_color_color(
        mut self,
        add_tab_background_color: Color32,
    ) -> Self {
        self.style.add_tab_background_color = add_tab_background_color;
        self
    }

    /// Shows / Hides the tab add buttons.
    #[inline(always)]
    pub fn show_add_buttons(mut self, show_add_buttons: bool) -> Self {
        self.style.show_add_buttons = show_add_buttons;
        self
    }

    /// Shows / Hides the add button popup.
    #[inline(always)]
    pub fn show_add_popup(mut self, show_add_popup: bool) -> Self {
        self.style.show_add_popup = show_add_popup;
        self
    }

    /// Color of tab title when an inactive tab is unfocused.
    #[inline(always)]
    pub fn with_tab_text_color_unfocused(mut self, tab_text_color_unfocused: Color32) -> Self {
        self.style.tab_text_color_unfocused = tab_text_color_unfocused;
        self
    }

    /// Color of tab title when an inactive tab is focused.
    #[inline(always)]
    pub fn with_tab_text_color_focused(mut self, tab_text_color_focused: Color32) -> Self {
        self.style.tab_text_color_focused = tab_text_color_focused;
        self
    }

    /// Color of tab title when an active tab is unfocused.
    #[inline(always)]
    pub fn with_tab_text_color_active_unfocused(
        mut self,
        tab_text_color_active_unfocused: Color32,
    ) -> Self {
        self.style.tab_text_color_active_unfocused = tab_text_color_active_unfocused;
        self
    }

    /// Color of tab title when an active tab is focused.
    #[inline(always)]
    pub fn with_tab_text_color_active_focused(
        mut self,
        tab_text_color_active_focused: Color32,
    ) -> Self {
        self.style.tab_text_color_active_focused = tab_text_color_active_focused;
        self
    }

    /// Whether tabs can be dragged between nodes and reordered on the tab bar.
    #[inline(always)]
    pub fn tabs_are_draggable(mut self, tabs_are_draggable: bool) -> Self {
        self.style.tabs_are_draggable = tabs_are_draggable;
        self
    }

    /// Whether tab titles expand to fill the width of their tab bars.
    #[inline(always)]
    pub fn expand_tabs(mut self, expand_tabs: bool) -> Self {
        self.style.expand_tabs = expand_tabs;
        self
    }

    /// Whether tabs show a context menu.
    #[inline(always)]
    pub fn show_context_menu(mut self, show_context_menu: bool) -> Self {
        self.style.show_context_menu = show_context_menu;
        self
    }

    /// Whether tabs have a [`ScrollArea`](egui::containers::ScrollArea) out of the box.
    #[inline(always)]
    pub fn with_tab_scroll_area(mut self, tab_include_scrollarea: bool) -> Self {
        self.style.tab_include_scrollarea = tab_include_scrollarea;
        self
    }

    /// Whether tabs show their name when hovered over them.
    #[inline(always)]
    pub fn show_name_when_hovered(mut self, tab_hover_name: bool) -> Self {
        self.style.tab_hover_name = tab_hover_name;
        self
    }

    /// Returns `Style` with set values.
    #[inline(always)]
    pub fn build(self) -> Style {
        self.style
    }
}<|MERGE_RESOLUTION|>--- conflicted
+++ resolved
@@ -36,15 +36,12 @@
 
     /// The line separating the tab name area from the tab content area
     pub hline_color: Color32,
-<<<<<<< HEAD
-=======
 
     /// If `true`, show the hline below the active tabs name.
     /// If `false`, show the active tab as merged with the tab ui area.
     /// Default: `false`.
     pub hline_below_active_tab_name: bool,
 
->>>>>>> 37ebb294
     pub tab_rounding: Rounding,
     pub tab_background_color: Color32,
 
@@ -94,10 +91,7 @@
 
             tab_outline_color: Color32::BLACK,
             hline_color: Color32::BLACK,
-<<<<<<< HEAD
-=======
             hline_below_active_tab_name: false,
->>>>>>> 37ebb294
             tab_rounding: Default::default(),
             tab_background_color: Color32::WHITE,
 
@@ -359,11 +353,7 @@
         };
 
         let (rect, mut response) = ui.allocate_at_least(desired_size, Sense::hover());
-<<<<<<< HEAD
         if !ui.memory(|mem| mem.is_anything_being_dragged()) {
-=======
-        if !ui.memory().is_anything_being_dragged() {
->>>>>>> 37ebb294
             response = response.on_hover_cursor(CursorIcon::Grab);
         }
 
@@ -389,11 +379,6 @@
                     Stroke::new(1.0, self.tab_outline_color),
                 );
             } else {
-<<<<<<< HEAD
-                let stroke = egui::Stroke::new(1.0, self.tab_outline_color);
-                ui.painter()
-                    .rect(rect, rounding, self.tab_background_color, stroke);
-=======
                 let stroke = Stroke::new(1.0, self.tab_outline_color);
                 ui.painter()
                     .rect(rect, rounding, self.tab_background_color, stroke);
@@ -404,7 +389,6 @@
                     rect.bottom(),
                     Stroke::new(2.0, self.tab_background_color),
                 );
->>>>>>> 37ebb294
             }
         }
 
@@ -581,11 +565,7 @@
         self
     }
 
-<<<<<<< HEAD
-    /// Sets [`Self::hline_color`], the line separating the tab name area from the tab content area.
-=======
     /// Sets [`Style::hline_color`], the line separating the tab name area from the tab content area.
->>>>>>> 37ebb294
     ///
     /// By `Default` it's [`Color32::BLACK`].
     #[inline(always)]
@@ -594,8 +574,6 @@
         self
     }
 
-<<<<<<< HEAD
-=======
     /// Sets [`Style::hline_below_active_tab_name`].
     ///
     /// If `true`, show the hline below the active tabs name.
@@ -607,7 +585,6 @@
         self
     }
 
->>>>>>> 37ebb294
     /// Sets `tab_rounding` for the tab rounding.
     #[inline(always)]
     pub fn with_tab_rounding(mut self, tab_rounding: Rounding) -> Self {
