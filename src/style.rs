--- conflicted
+++ resolved
@@ -26,8 +26,7 @@
     pub buttons: ButtonsStyle,
     pub separator: SeparatorStyle,
     pub tab_bar: TabBarStyle,
-<<<<<<< HEAD
-    pub tabs: TabStyle,
+    pub tab: TabStyle,
 
     pub allowed_splits: SplitTypes,
 }
@@ -44,9 +43,6 @@
     TopBottomOnly,
     /// Don't allow splits at all.
     None,
-=======
-    pub tab: TabStyle,
->>>>>>> aea6fd2b
 }
 
 /// Specifies the look and feel of buttons.
@@ -196,12 +192,8 @@
             buttons: ButtonsStyle::default(),
             separator: SeparatorStyle::default(),
             tab_bar: TabBarStyle::default(),
-<<<<<<< HEAD
-            tabs: TabStyle::default(),
+            tab: TabStyle::default(),
             allowed_splits: SplitTypes::default(),
-=======
-            tab: TabStyle::default(),
->>>>>>> aea6fd2b
         }
     }
 }
