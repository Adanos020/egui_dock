use egui::Rect;
use std::fmt;

/// Identifies a tab within a [`Node`].
#[derive(Clone, Copy, Debug, PartialEq, Eq, Hash, Ord, PartialOrd)]
#[cfg_attr(feature = "serde", derive(serde::Deserialize, serde::Serialize))]
pub struct TabIndex(pub usize);

impl From<usize> for TabIndex {
    #[inline]
    fn from(index: usize) -> Self {
        TabIndex(index)
    }
}

// ----------------------------------------------------------------------------

/// Represents an abstract node of a `Tree`.
#[derive(Debug)]
#[cfg_attr(feature = "serde", derive(serde::Deserialize, serde::Serialize))]
pub enum Node<Tab> {
    /// Empty node
    Empty,
    /// Contains the actual tabs
    Leaf {
        rect: Rect,
        viewport: Rect,
        tabs: Vec<Tab>,
        /// The opened tab.
        active: TabIndex,
    },
    /// Parent node in the vertical orientation
    Vertical { rect: Rect, fraction: f32 },
    /// Parent node in the horizontal orientation
    Horizontal { rect: Rect, fraction: f32 },
}

impl<Tab> Node<Tab> {
    /// Constructs a leaf node with a given `tab`.
    #[inline(always)]
    pub fn leaf(tab: Tab) -> Self {
        Self::Leaf {
            rect: Rect::NOTHING,
            viewport: Rect::NOTHING,
            tabs: vec![tab],
            active: TabIndex(0),
        }
    }

    /// Constructs a leaf node with a given list of `tabs`.
    #[inline(always)]
    pub const fn leaf_with(tabs: Vec<Tab>) -> Self {
        Self::Leaf {
            rect: Rect::NOTHING,
            viewport: Rect::NOTHING,
            tabs,
            active: TabIndex(0),
        }
    }

    /// Sets the area occupied by the node.
    #[inline]
    pub fn set_rect(&mut self, new_rect: Rect) {
        match self {
            Self::Empty => (),
            Self::Leaf { rect, .. }
            | Self::Vertical { rect, .. }
            | Self::Horizontal { rect, .. } => *rect = new_rect,
        }
    }

    /// Returns `true` if the node is a `Empty`, `false` otherwise.
    #[inline(always)]
    pub const fn is_empty(&self) -> bool {
        matches!(self, Self::Empty)
    }

    /// Returns `true` if the node is a `Leaf`, `false` otherwise.
    #[inline(always)]
    pub const fn is_leaf(&self) -> bool {
        matches!(self, Self::Leaf { .. })
    }

    /// Returns `true` if the node is a `Horizontal`, `false` otherwise.
    #[inline(always)]
    pub const fn is_horizontal(&self) -> bool {
        matches!(self, Self::Horizontal { .. })
    }

    /// Returns `true` if the node is a `Vertical`, `false` otherwise.
    #[inline(always)]
    pub const fn is_vertical(&self) -> bool {
        matches!(self, Self::Vertical { .. })
    }

    /// Returns `true` if the node is either `Horizontal` or `Vertical`, `false` otherwise.
    #[inline(always)]
    pub const fn is_parent(&self) -> bool {
        self.is_horizontal() || self.is_vertical()
    }

    /// Replaces the node with a `Horizontal` or `Vertical` one (depending on `split`) and assigns it an empty rect.
    #[inline]
    pub fn split(&mut self, split: Split, fraction: f32) -> Self {
        let rect = Rect::NOTHING;
        let src = match split {
            Split::Left | Split::Right => Node::Horizontal { fraction, rect },
            Split::Above | Split::Below => Node::Vertical { fraction, rect },
        };
        std::mem::replace(self, src)
    }

    /// Adds a `tab` to the node.
    ///
    /// # Panics
    /// Panics if the new capacity of `tabs` exceeds isize::MAX bytes.
    #[track_caller]
    #[inline]
    pub fn append_tab(&mut self, tab: Tab) {
        match self {
            Node::Leaf { tabs, active, .. } => {
                *active = TabIndex(tabs.len());
                tabs.push(tab);
            }
            _ => unreachable!(),
        }
    }

    /// Adds a `tab` to the node.
    ///
    /// # Panics
    /// Panics if the new capacity of `tabs` exceeds isize::MAX bytes.
    /// index > tabs_count()
    #[track_caller]
    #[inline]
    pub fn insert_tab(&mut self, index: TabIndex, tab: Tab) {
        match self {
            Node::Leaf { tabs, active, .. } => {
                tabs.insert(index.0, tab);
                *active = index;
            }
            _ => unreachable!(),
        }
    }

    /// Removes a tab at given `index` from the node.
    /// Returns the removed tab if the node is a `Leaf`, or `None` otherwise.
    ///
    /// # Panics
    /// Panics if `index` is out of bounds.
    #[inline]
    pub fn remove_tab(&mut self, tab_index: TabIndex) -> Option<Tab> {
        match self {
            Node::Leaf { tabs, .. } => Some(tabs.remove(tab_index.0)),
            _ => None,
        }
    }

    #[inline]
    pub fn tabs_count(&self) -> usize {
        match self {
            Node::Leaf { tabs, .. } => tabs.len(),
            _ => Default::default(),
        }
    }
}

// ----------------------------------------------------------------------------

/// Wrapper around indices to the collection of nodes inside a `Tree`.
#[derive(Clone, Copy, PartialEq, Eq, Hash, Debug)]
#[cfg_attr(feature = "serde", derive(serde::Deserialize, serde::Serialize))]
pub struct NodeIndex(pub usize);

impl From<usize> for NodeIndex {
    #[inline(always)]
    fn from(index: usize) -> Self {
        NodeIndex(index)
    }
}

impl NodeIndex {
    /// Returns the index of the root node.
    #[inline(always)]
    pub const fn root() -> Self {
        Self(0)
    }

    /// Returns the index of the node to the left of the current one.
    #[inline(always)]
    pub const fn left(self) -> Self {
        Self(self.0 * 2 + 1)
    }

    /// Returns the index of the node to the right of the current one.
    #[inline(always)]
    pub const fn right(self) -> Self {
        Self(self.0 * 2 + 2)
    }

    /// Returns the index of the parent node or `None` if current node is the root.
    #[inline]
    pub const fn parent(self) -> Option<Self> {
        if self.0 > 0 {
            Some(Self((self.0 - 1) / 2))
        } else {
            None
        }
    }

    /// Returns the number of nodes leading from the root to the current node, including `self`.
    #[inline(always)]
    pub const fn level(self) -> usize {
        (usize::BITS - (self.0 + 1).leading_zeros()) as usize
    }

    /// Returns true if current node is the left node of its parent, false otherwise.
    #[inline(always)]
    pub const fn is_left(self) -> bool {
        self.0 % 2 != 0
    }

    /// Returns true if current node is the right node of its parent, false otherwise.
    #[inline(always)]
    pub const fn is_right(self) -> bool {
        self.0 % 2 == 0
    }

    #[inline]
    const fn children_at(self, level: usize) -> std::ops::Range<usize> {
        let base = 1 << level;
        let s = (self.0 + 1) * base - 1;
        let e = (self.0 + 2) * base - 1;
        s..e
    }

    #[inline]
    const fn children_left(self, level: usize) -> std::ops::Range<usize> {
        let base = 1 << level;
        let s = (self.0 + 1) * base - 1;
        let e = (self.0 + 1) * base + base / 2 - 1;
        s..e
    }

    #[inline]
    const fn children_right(self, level: usize) -> std::ops::Range<usize> {
        let base = 1 << level;
        let s = (self.0 + 1) * base + base / 2 - 1;
        let e = (self.0 + 2) * base - 1;
        s..e
    }
}

// ----------------------------------------------------------------------------

/// Direction in which a new node is created relatively to the parent node at which the split occurs.
#[derive(Clone, Copy, Debug, Eq, Hash, PartialEq)]
pub enum Split {
    Left,
    Right,
    Above,
    Below,
}

// ----------------------------------------------------------------------------

/// Binary tree representing the relationships between `Node`s.
#[cfg_attr(feature = "serde", derive(serde::Deserialize, serde::Serialize))]
pub struct Tree<Tab> {
    tree: Vec<Node<Tab>>,
    focused_node: Option<NodeIndex>,
}

<<<<<<< HEAD
impl<Tab> fmt::Debug for Tree<Tab> {
    fn fmt(&self, fmtr: &mut fmt::Formatter<'_>) -> fmt::Result {
        fmtr.debug_struct("Tree")
            .field("focused_node", &self.focused_node)
            .finish_non_exhaustive()
=======
impl<Tab> Default for Tree<Tab> {
    fn default() -> Self {
        Self {
            tree: Vec::new(),
            focused_node: None,
        }
>>>>>>> 8a42e5fb
    }
}

impl<Tab> std::ops::Index<NodeIndex> for Tree<Tab> {
    type Output = Node<Tab>;

    #[inline(always)]
    fn index(&self, index: NodeIndex) -> &Self::Output {
        &self.tree[index.0]
    }
}

impl<Tab> std::ops::IndexMut<NodeIndex> for Tree<Tab> {
    #[inline(always)]
    fn index_mut(&mut self, index: NodeIndex) -> &mut Self::Output {
        &mut self.tree[index.0]
    }
}

impl<Tab> Tree<Tab> {
    /// Creates a new `Tree` with given `Vec` of `Tab`s in its root node.
    #[inline(always)]
    pub fn new(tabs: Vec<Tab>) -> Self {
        let root = Node::leaf_with(tabs);
        Self {
            tree: vec![root],
            focused_node: None,
        }
    }

    /// Returns the viewport `Rect` and the `Tab` inside the first leaf node, or `None` of no leaf exists in the `Tree`.
    #[inline]
    pub fn find_active(&mut self) -> Option<(Rect, &mut Tab)> {
        self.tree.iter_mut().find_map(|node| {
            if let Node::Leaf {
                tabs,
                active,
                viewport,
                ..
            } = node
            {
                tabs.get_mut(active.0).map(|tab| (*viewport, tab))
            } else {
                None
            }
        })
    }

    /// Returns the viewport `Rect` and the `Tab` inside the focused leaf node or `None` if it does not exist.
    #[inline]
    pub fn find_active_focused(&mut self) -> Option<(Rect, &mut Tab)> {
        if let Some(Node::Leaf {
            tabs,
            active,
            viewport,
            ..
        }) = self.focused_node.and_then(|idx| self.tree.get_mut(idx.0))
        {
            tabs.get_mut(active.0).map(|tab| (*viewport, tab))
        } else {
            None
        }
    }

    /// Returns the number of nodes in the `Tree`.
    #[inline(always)]
    pub fn len(&self) -> usize {
        self.tree.len()
    }

    /// Returns `true` if the number of nodes in the tree is 0, `false` otherwise.
    #[inline(always)]
    pub fn is_empty(&self) -> bool {
        self.tree.is_empty()
    }

    /// Returns `Iter` of the underlying collection of nodes.
    #[inline(always)]
    pub fn iter(&self) -> std::slice::Iter<'_, Node<Tab>> {
        self.tree.iter()
    }

    /// Returns `IterMut` of the underlying collection of nodes.
    #[inline(always)]
    pub fn iter_mut(&mut self) -> std::slice::IterMut<'_, Node<Tab>> {
        self.tree.iter_mut()
    }

    /// Returns an iterator over all tabs in arbitrary order
    #[inline(always)]
    pub fn tabs(&self) -> TabIter<'_, Tab> {
        TabIter::new(self)
    }

    /// Number of tabs
    #[inline]
    pub fn num_tabs(&self) -> usize {
        let mut count = 0;
        for node in self.tree.iter() {
            if let Node::Leaf { tabs, .. } = node {
                count += tabs.len();
            }
        }
        count
    }

    /// Creates two new nodes by splitting a given `parent` node and assigns them as its children. The first (old) node
    /// inherits content of the `parent` from before the split, and the second (new) has `tabs`.
    ///
    /// `fraction` (in range 0..=1) specifies how much of the `parent` node's area the old node is will occupy after the
    /// split.
    ///
    /// The new node is placed relatively to the old node, in the direction specified by `split`.
    ///
    /// Returns the indices of the old node and the new node.
    #[inline(always)]
    pub fn split_tabs(
        &mut self,
        parent: NodeIndex,
        split: Split,
        fraction: f32,
        tabs: Vec<Tab>,
    ) -> [NodeIndex; 2] {
        self.split(parent, split, fraction, Node::leaf_with(tabs))
    }

    /// Creates two new nodes by splitting a given `parent` node and assigns them as its children. The first (old) node
    /// inherits content of the `parent` from before the split, and the second (new) has `tabs`.
    ///
    /// `fraction` (in range 0..=1) specifies how much of the `parent` node's area the old node is will occupy after the
    /// split.
    ///
    /// The new node is placed above the old node.
    ///
    /// Returns the indices of the old node and the new node.
    #[inline(always)]
    pub fn split_above(
        &mut self,
        parent: NodeIndex,
        fraction: f32,
        tabs: Vec<Tab>,
    ) -> [NodeIndex; 2] {
        self.split(parent, Split::Above, fraction, Node::leaf_with(tabs))
    }

    /// Creates two new nodes by splitting a given `parent` node and assigns them as its children. The first (old) node
    /// inherits content of the `parent` from before the split, and the second (new) has `tabs`.
    ///
    /// `fraction` (in range 0..=1) specifies how much of the `parent` node's area the old node is will occupy after the
    /// split.
    ///
    /// The new node is placed below the old node.
    ///
    /// Returns the indices of the old node and the new node.
    #[inline(always)]
    pub fn split_below(
        &mut self,
        parent: NodeIndex,
        fraction: f32,
        tabs: Vec<Tab>,
    ) -> [NodeIndex; 2] {
        self.split(parent, Split::Below, fraction, Node::leaf_with(tabs))
    }

    /// Creates two new nodes by splitting a given `parent` node and assigns them as its children. The first (old) node
    /// inherits content of the `parent` from before the split, and the second (new) has `tabs`.
    ///
    /// `fraction` (in range 0..=1) specifies how much of the `parent` node's area the old node is will occupy after the
    /// split.
    ///
    /// The new node is placed to the left of the old node.
    ///
    /// Returns the indices of the old node and the new node.
    #[inline(always)]
    pub fn split_left(
        &mut self,
        parent: NodeIndex,
        fraction: f32,
        tabs: Vec<Tab>,
    ) -> [NodeIndex; 2] {
        self.split(parent, Split::Left, fraction, Node::leaf_with(tabs))
    }

    /// Creates two new nodes by splitting a given `parent` node and assigns them as its children. The first (old) node
    /// inherits content of the `parent` from before the split, and the second (new) has `tabs`.
    ///
    /// `fraction` (in range 0..=1) specifies how much of the `parent` node's area the old node is will occupy after the
    /// split.
    ///
    /// The new node is placed to the right of the old node.
    ///
    /// Returns the indices of the old node and the new node.
    #[inline(always)]
    pub fn split_right(
        &mut self,
        parent: NodeIndex,
        fraction: f32,
        tabs: Vec<Tab>,
    ) -> [NodeIndex; 2] {
        self.split(parent, Split::Right, fraction, Node::leaf_with(tabs))
    }

    /// Creates two new nodes by splitting a given `parent` node and assigns them as its children. The first (old) node
    /// inherits content of the `parent` from before the split, and the second (new) has `tabs`.
    ///
    /// `fraction` (in range 0..=1) specifies how much of the `parent` node's area the old node is will occupy after the
    /// split.
    ///
    /// The new node is placed relatively to the old node, in the direction specified by `split`.
    ///
    /// Returns the indices of the old node and the new node.
    pub fn split(
        &mut self,
        parent: NodeIndex,
        split: Split,
        fraction: f32,
        new: Node<Tab>,
    ) -> [NodeIndex; 2] {
        let old = self[parent].split(split, fraction);
        assert!(old.is_leaf());

        {
            let index = self.tree.iter().rposition(|n| !n.is_empty()).unwrap_or(0);
            let level = NodeIndex(index).level();
            self.tree.resize_with(1 << (level + 1), || Node::Empty);
        }

        let index = match split {
            Split::Right | Split::Above => [parent.right(), parent.left()],
            Split::Left | Split::Below => [parent.left(), parent.right()],
        };

        self[index[0]] = old;
        self[index[1]] = new;

        self.focused_node = Some(index[1]);

        index
    }

    fn first_leaf(&self, top: NodeIndex) -> Option<NodeIndex> {
        let left = top.left();
        let right = top.right();
        match (self.tree.get(left.0), self.tree.get(right.0)) {
            (Some(&Node::Leaf { .. }), _) => Some(left),
            (_, Some(&Node::Leaf { .. })) => Some(right),

            (
                Some(Node::Horizontal { .. } | Node::Vertical { .. }),
                Some(Node::Horizontal { .. } | Node::Vertical { .. }),
            ) => match self.first_leaf(left) {
                ret @ Some(_) => ret,
                None => self.first_leaf(right),
            },
            (Some(Node::Horizontal { .. } | Node::Vertical { .. }), _) => self.first_leaf(left),
            (_, Some(Node::Horizontal { .. } | Node::Vertical { .. })) => self.first_leaf(right),

            (None, None)
            | (Some(&Node::Empty), None)
            | (None, Some(&Node::Empty))
            | (Some(&Node::Empty), Some(&Node::Empty)) => None,
        }
    }

    /// Removes the first node containing 0 tabs.
    pub fn remove_empty_leaf(&mut self) {
        let mut nodes = self.tree.iter().enumerate();
        let node = nodes.find_map(|(index, node)| match node {
            Node::Leaf { tabs, .. } if tabs.is_empty() => Some(index),
            _ => None,
        });

        let node = match node {
            Some(node) => NodeIndex(node),
            None => return,
        };

        let parent = match node.parent() {
            Some(val) => val,
            None => {
                self.tree.clear();
                return;
            }
        };

        if Some(node) == self.focused_node {
            self.focused_node = None;
            let mut node = node;
            while let Some(parent) = node.parent() {
                let next = if node.is_left() {
                    parent.right()
                } else {
                    parent.left()
                };
                if let Some(Node::Leaf { .. }) = self.tree.get(next.0) {
                    self.focused_node = Some(next);
                    break;
                }
                if let Some(node) = self.first_leaf(next) {
                    self.focused_node = Some(node);
                    break;
                }
                node = parent;
            }
        }

        self[parent] = Node::Empty;
        self[node] = Node::Empty;

        let mut level = 0;

        if node.is_left() {
            'left_end: loop {
                let dst = parent.children_at(level);
                let src = parent.children_right(level + 1);
                for (dst, src) in dst.zip(src) {
                    if src >= self.tree.len() {
                        break 'left_end;
                    }
                    if Some(NodeIndex(src)) == self.focused_node {
                        self.focused_node = Some(NodeIndex(dst));
                    }
                    self.tree[dst] = std::mem::replace(&mut self.tree[src], Node::Empty);
                }
                level += 1;
            }
        } else {
            'right_end: loop {
                let dst = parent.children_at(level);
                let src = parent.children_left(level + 1);
                for (dst, src) in dst.zip(src) {
                    if src >= self.tree.len() {
                        break 'right_end;
                    }
                    if Some(NodeIndex(src)) == self.focused_node {
                        self.focused_node = Some(NodeIndex(dst));
                    }
                    self.tree[dst] = std::mem::replace(&mut self.tree[src], Node::Empty);
                }
                level += 1;
            }
        }
    }

    /// Push a tab to the first leaf it finds or creates a leaf if an empty spot is encountered.
    pub fn push_to_first_leaf(&mut self, tab: Tab) {
        for (index, node) in &mut self.tree.iter_mut().enumerate() {
            match node {
                Node::Leaf { tabs, active, .. } => {
                    *active = TabIndex(tabs.len());
                    tabs.push(tab);
                    self.focused_node = Some(NodeIndex(index));
                    return;
                }
                Node::Empty => {
                    *node = Node::leaf(tab);
                    self.focused_node = Some(NodeIndex(index));
                    return;
                }
                _ => {}
            }
        }
        assert!(self.tree.is_empty());
        self.tree.push(Node::leaf_with(vec![tab]));
        self.focused_node = Some(NodeIndex(0));
    }

    /// Currently focused leaf.
    #[inline]
    pub fn focused_leaf(&self) -> Option<NodeIndex> {
        self.focused_node
    }

    /// Sets the currently focused leaf to `node_index` if the node at `node_index` is a leaf.
    #[inline]
    pub fn set_focused_node(&mut self, node_index: NodeIndex) {
        if let Some(Node::Leaf { .. }) = self.tree.get(node_index.0) {
            self.focused_node = Some(node_index);
        } else {
            self.focused_node = None;
        }
    }

    /// Sets which is the active tab within a specific node.
    #[inline]
    pub fn set_active_tab(&mut self, node_index: NodeIndex, tab_index: TabIndex) {
        if let Some(Node::Leaf { active, .. }) = self.tree.get_mut(node_index.0) {
            *active = tab_index;
        }
    }

    /// Pushes `tab` to the currently focused leaf.
    ///
    /// If no leaf is focused it will be pushed to the first available leaf.
    ///
    /// If no leaf is available then a new leaf will be created.
    pub fn push_to_focused_leaf(&mut self, tab: Tab) {
        match self.focused_node {
            Some(node) => {
                if self.tree.is_empty() {
                    self.tree.push(Node::leaf(tab));
                    self.focused_node = Some(NodeIndex::root());
                } else {
                    match &mut self[node] {
                        Node::Empty => {
                            self[node] = Node::leaf(tab);
                            self.focused_node = Some(node);
                        }
                        Node::Leaf { tabs, active, .. } => {
                            *active = TabIndex(tabs.len());
                            tabs.push(tab);
                            self.focused_node = Some(node);
                        }
                        _ => {
                            self.push_to_first_leaf(tab);
                        }
                    }
                }
            }
            None => {
                if self.tree.is_empty() {
                    self.tree.push(Node::leaf(tab));
                    self.focused_node = Some(NodeIndex::root());
                } else {
                    self.push_to_first_leaf(tab);
                }
            }
        }
    }

    /// Removes the tab at the given ([`NodeIndex`], [`TabIndex`]) pair.
    ///
    /// If the node is emptied after the tab is removed, the node will also be removed.
    ///
    /// Returns the removed tab if it exists, or `None` otherwise.
    pub fn remove_tab(&mut self, remove: (NodeIndex, TabIndex)) -> Option<Tab> {
        match &mut self[remove.0] {
            Node::Leaf { tabs, active, .. } => {
                let tab = tabs.remove(remove.1 .0);

                if remove.1 <= *active {
                    active.0 = active.0.saturating_sub(1);
                }
                if tabs.is_empty() {
                    self.remove_empty_leaf();
                }

                Some(tab)
            }
            _ => None,
        }
    }
}

impl<Tab> Tree<Tab>
where
    Tab: PartialEq,
{
    /// Find the given tab.
    ///
    /// Returns which node the tab is in, and where in that node the tab is in.
    ///
    /// The returned [`NodeIndex`] will always point to a [`Node::Leaf`].
    ///
    /// In case there are several hits, only the first is returned.
    pub fn find_tab(&self, needle_tab: &Tab) -> Option<(NodeIndex, TabIndex)> {
        for (node_index, node) in self.tree.iter().enumerate() {
            if let Node::Leaf { tabs, .. } = node {
                for (tab_index, tab) in tabs.iter().enumerate() {
                    if tab == needle_tab {
                        return Some((node_index.into(), tab_index.into()));
                    }
                }
            }
        }
        None
    }
}

// ----------------------------------------------------------------------------

/// Iterates over all tabs in a [`Tree`].
pub struct TabIter<'a, Tab> {
    tree: &'a Tree<Tab>,
    node_idx: usize,
    tab_idx: usize,
}

impl<'a, Tab> TabIter<'a, Tab> {
    fn new(tree: &'a Tree<Tab>) -> Self {
        Self {
            tree,
            node_idx: 0,
            tab_idx: 0,
        }
    }
}

impl<'a, Tab> Iterator for TabIter<'a, Tab> {
    type Item = &'a Tab;

    fn next(&mut self) -> Option<Self::Item> {
        loop {
            let node = self.tree.tree.get(self.node_idx)?;
            match node {
                Node::Leaf { tabs, .. } => match tabs.get(self.tab_idx) {
                    Some(tab) => {
                        self.tab_idx += 1;
                        return Some(tab);
                    }
                    None => {
                        self.node_idx += 1;
                        self.tab_idx = 0;
                    }
                },
                _ => {
                    self.node_idx += 1;
                    self.tab_idx = 0;
                }
            }
        }
    }
}

impl<'a, Tab> fmt::Debug for TabIter<'a, Tab> {
    fn fmt(&self, fmtr: &mut fmt::Formatter<'_>) -> fmt::Result {
        fmtr.debug_struct("TabIter").finish_non_exhaustive()
    }
}

#[test]
fn test_tabs_iter() {
    fn tabs(tree: &Tree<i32>) -> Vec<i32> {
        tree.tabs().copied().collect()
    }

    let mut tree = Tree::new(vec![1, 2, 3]);
    assert_eq!(tabs(&tree), vec![1, 2, 3]);

    tree.push_to_first_leaf(4);
    assert_eq!(tabs(&tree), vec![1, 2, 3, 4]);

    tree.push_to_first_leaf(5);
    assert_eq!(tabs(&tree), vec![1, 2, 3, 4, 5]);

    tree.push_to_focused_leaf(6);
    assert_eq!(tabs(&tree), vec![1, 2, 3, 4, 5, 6]);

    assert_eq!(tree.num_tabs(), tree.tabs().count());
}<|MERGE_RESOLUTION|>--- conflicted
+++ resolved
@@ -271,20 +271,20 @@
     focused_node: Option<NodeIndex>,
 }
 
-<<<<<<< HEAD
 impl<Tab> fmt::Debug for Tree<Tab> {
     fn fmt(&self, fmtr: &mut fmt::Formatter<'_>) -> fmt::Result {
         fmtr.debug_struct("Tree")
             .field("focused_node", &self.focused_node)
             .finish_non_exhaustive()
-=======
+    }
+}
+
 impl<Tab> Default for Tree<Tab> {
     fn default() -> Self {
         Self {
             tree: Vec::new(),
             focused_node: None,
         }
->>>>>>> 8a42e5fb
     }
 }
 
