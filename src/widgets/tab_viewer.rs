--- conflicted
+++ resolved
@@ -82,11 +82,7 @@
         true
     }
 
-<<<<<<< HEAD
-    /// if the horizontal and vertical scroll bars are shown for `tab`.
-=======
     /// If the horizontal and vertical scroll bars are shown for `tab`.
->>>>>>> db8261ef
     /// By Default, both scroll bars are shown.
     fn scroll_bars(&self, _tab: &Self::Tab) -> [bool; 2] {
         [true, true]
