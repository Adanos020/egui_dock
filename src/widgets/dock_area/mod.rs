/// Due to there being a lot of code to show a dock in a ui every complementing
/// method to ``show`` and ``show_inside`` is put in ``show_extra``.
/// Otherwise ``mod.rs`` would be humongous.
mod show;

// Various components of the `DockArea` which is used when rendering
mod allowed_splits;
mod drag_and_drop;
mod state;
mod tab_removal;

use crate::{dock_state::DockState, NodeIndex, Style, SurfaceIndex, TabIndex};
pub use allowed_splits::AllowedSplits;
use drag_and_drop::{DragData, HoverData};
use tab_removal::TabRemoval;

use egui::{emath::*, Id};

/// Displays a [`DockState`] in `egui`.
pub struct DockArea<'tree, Tab> {
    id: Id,
    dock_state: &'tree mut DockState<Tab>,
    style: Option<Style>,
    show_add_popup: bool,
    show_add_buttons: bool,
    show_close_buttons: bool,
    tab_context_menus: bool,
    draggable_tabs: bool,
    show_tab_name_on_hover: bool,
<<<<<<< HEAD
=======
    show_window_close_buttons: bool,
    show_window_collapse_buttons: bool,
>>>>>>> db8261ef
    allowed_splits: AllowedSplits,
    window_bounds: Option<Rect>,

    drag_data: Option<DragData>,
    hover_data: Option<HoverData>,
    to_remove: Vec<TabRemoval>,
    to_detach: Vec<(SurfaceIndex, NodeIndex, TabIndex)>,
    new_focused: Option<(SurfaceIndex, NodeIndex)>,
    tab_hover_rect: Option<(Rect, TabIndex)>,
}

// Builder
impl<'tree, Tab> DockArea<'tree, Tab> {
    /// Creates a new [`DockArea`] from the provided [`DockState`].
    #[inline(always)]
    pub fn new(tree: &'tree mut DockState<Tab>) -> DockArea<'tree, Tab> {
        Self {
            id: Id::new("egui_dock::DockArea"),
            dock_state: tree,
            style: None,
            show_add_popup: false,
            show_add_buttons: false,
            show_close_buttons: true,
            tab_context_menus: true,
            draggable_tabs: true,
            show_tab_name_on_hover: false,
            allowed_splits: AllowedSplits::default(),
            drag_data: None,
            hover_data: None,
            to_remove: Vec::new(),
            to_detach: Vec::new(),
            new_focused: None,
            tab_hover_rect: None,
            window_bounds: None,
            show_window_close_buttons: true,
            show_window_collapse_buttons: true,
        }
    }

    /// Sets the [`DockArea`] ID. Useful if you have more than one [`DockArea`].
    #[inline(always)]
    pub fn id(mut self, id: Id) -> Self {
        self.id = id;
        self
    }

    /// Sets the look and feel of the [`DockArea`].
    #[inline(always)]
    pub fn style(mut self, style: Style) -> Self {
        self.style = Some(style);
        self
    }

    /// Shows or hides the add button popup.
    /// By default it's `false`.
    pub fn show_add_popup(mut self, show_add_popup: bool) -> Self {
        self.show_add_popup = show_add_popup;
        self
    }

    /// Shows or hides the tab add buttons.
    /// By default it's `false`.
    pub fn show_add_buttons(mut self, show_add_buttons: bool) -> Self {
        self.show_add_buttons = show_add_buttons;
        self
    }

    /// Shows or hides the tab close buttons.
    /// By default it's `true`.
    pub fn show_close_buttons(mut self, show_close_buttons: bool) -> Self {
        self.show_close_buttons = show_close_buttons;
        self
    }

    /// Whether tabs show a context menu when right-clicked.
    /// By default it's `true`.
    pub fn tab_context_menus(mut self, tab_context_menus: bool) -> Self {
        self.tab_context_menus = tab_context_menus;
        self
    }

    /// Whether tabs can be dragged between nodes and reordered on the tab bar.
    /// By default it's `true`.
    pub fn draggable_tabs(mut self, draggable_tabs: bool) -> Self {
        self.draggable_tabs = draggable_tabs;
        self
    }

    /// Whether tabs show their name when hovered over them.
    /// By default it's `false`.
    pub fn show_tab_name_on_hover(mut self, show_tab_name_on_hover: bool) -> Self {
        self.show_tab_name_on_hover = show_tab_name_on_hover;
        self
    }

    /// What directions can a node be split in: left-right, top-bottom, all, or none.
    /// By default it's all.
    pub fn allowed_splits(mut self, allowed_splits: AllowedSplits) -> Self {
        self.allowed_splits = allowed_splits;
        self
    }

    /// The bounds for any windows inside the [`DockArea`]. Defaults to the screen rect.
    /// By default it's set to [`egui::Context::screen_rect`].
    #[inline(always)]
    pub fn window_bounds(mut self, bounds: Rect) -> Self {
        self.window_bounds = Some(bounds);
        self
    }

    /// Enables or disables the close button on windows.
    /// By default it's `true`.
    #[inline(always)]
    pub fn show_window_close_buttons(mut self, show_window_close_buttons: bool) -> Self {
        self.show_window_close_buttons = show_window_close_buttons;
        self
    }

<<<<<<< HEAD
    fn tab_body(
        &mut self,
        ui: &mut Ui,
        state: &mut State,
        node_index: NodeIndex,
        tab_viewer: &mut impl TabViewer<Tab = Tab>,
        spacing: Vec2,
        tabbar_response: Response,
    ) {
        let (body_rect, _body_response) =
            ui.allocate_exact_size(ui.available_size_before_wrap(), Sense::click_and_drag());

        let Node::Leaf {
            rect,
            tabs,
            active,
            viewport,
            ..
        } = &mut self.tree[node_index]
        else {
            unreachable!();
        };

        if let Some(tab) = tabs.get_mut(active.0) {
            *viewport = body_rect;

            if ui.input(|i| i.pointer.any_click()) {
                if let Some(pos) = ui.input(|i| i.pointer.hover_pos()) {
                    if body_rect.contains(pos) {
                        self.new_focused = Some(node_index);
                    }
                }
            }

            let style = self.style.as_ref().unwrap();
            let tabs_styles = tab_viewer.tab_style_override(tab, &style.tab);
            let tabs_style = tabs_styles.as_ref().unwrap_or(&style.tab);
            if tab_viewer.clear_background(tab) {
                ui.painter()
                    .rect_filled(body_rect, 0.0, tabs_style.tab_body.bg_fill);
            }

            // Construct a new ui with the correct tab id
            //
            // We are forced to use `Ui::new` because other methods (eg: push_id) always mix
            // the provided id with their own which would cause tabs to change id when moved
            // from node to node.
            let id = self.id.with(tab_viewer.id(tab));
            ui.ctx().check_for_id_clash(id, body_rect, "a tab with id");
            let ui = &mut Ui::new(
                ui.ctx().clone(),
                ui.layer_id(),
                id,
                body_rect,
                ui.clip_rect(),
            );
            ui.set_clip_rect(Rect::from_min_max(ui.cursor().min, ui.clip_rect().max));

            // Use initial spacing for ui
            ui.spacing_mut().item_spacing = spacing;

            // Offset the background rectangle up to hide the top border behind the clip rect.
            // To avoid anti-aliasing lines when the stroke width is not divisible by two, we
            // need to calulate the effective anti aliased stroke width.
            let effective_stroke_width = (tabs_style.tab_body.stroke.width / 2.0).ceil() * 2.0;
            let tab_body_rect = Rect::from_min_max(
                ui.clip_rect().min - vec2(0.0, effective_stroke_width),
                ui.clip_rect().max,
            );
            ui.painter().rect(
                rect_stroke_box(tab_body_rect, tabs_style.tab_body.stroke.width),
                tabs_style.tab_body.rounding,
                tabs_style.tab_body.bg_fill,
                tabs_style.tab_body.stroke,
            );

            ScrollArea::new(tab_viewer.scroll_bars(tab)).show(ui, |ui| {
                Frame::none()
                    .inner_margin(tabs_style.tab_body.inner_margin)
                    .show(ui, |ui| {
                        let available_rect = ui.available_rect_before_wrap();
                        ui.expand_to_include_rect(available_rect);
                        tab_viewer.ui(ui, tab);
                    });
            });
        }

        if let Some(pointer) = ui.input(|i| i.pointer.hover_pos()) {
            // Use rect.contains instead of
            // response.hovered as the dragged tab covers
            // the underlying responses
            if state.drag_start.is_some() && rect.contains(pointer) {
                self.hover_data = Some(HoverData {
                    rect: *rect,
                    dst: node_index,
                    tabs: tabbar_response.hovered().then_some(tabbar_response.rect),
                    tab: self.tab_hover_rect,
                    pointer,
                });
            }
        }
=======
    /// Enables or disables the collapsing header  on windows.
    /// By default it's `true`.
    #[inline(always)]
    pub fn show_window_collapse_buttons(mut self, show_window_collapse_buttons: bool) -> Self {
        self.show_window_collapse_buttons = show_window_collapse_buttons;
        self
>>>>>>> db8261ef
    }
}

impl<'tree, Tab> std::fmt::Debug for DockArea<'tree, Tab> {
    fn fmt(&self, f: &mut std::fmt::Formatter<'_>) -> std::fmt::Result {
        f.debug_struct("DockArea").finish_non_exhaustive()
    }
}<|MERGE_RESOLUTION|>--- conflicted
+++ resolved
@@ -27,11 +27,8 @@
     tab_context_menus: bool,
     draggable_tabs: bool,
     show_tab_name_on_hover: bool,
-<<<<<<< HEAD
-=======
     show_window_close_buttons: bool,
     show_window_collapse_buttons: bool,
->>>>>>> db8261ef
     allowed_splits: AllowedSplits,
     window_bounds: Option<Rect>,
 
@@ -149,117 +146,13 @@
         self.show_window_close_buttons = show_window_close_buttons;
         self
     }
-
-<<<<<<< HEAD
-    fn tab_body(
-        &mut self,
-        ui: &mut Ui,
-        state: &mut State,
-        node_index: NodeIndex,
-        tab_viewer: &mut impl TabViewer<Tab = Tab>,
-        spacing: Vec2,
-        tabbar_response: Response,
-    ) {
-        let (body_rect, _body_response) =
-            ui.allocate_exact_size(ui.available_size_before_wrap(), Sense::click_and_drag());
-
-        let Node::Leaf {
-            rect,
-            tabs,
-            active,
-            viewport,
-            ..
-        } = &mut self.tree[node_index]
-        else {
-            unreachable!();
-        };
-
-        if let Some(tab) = tabs.get_mut(active.0) {
-            *viewport = body_rect;
-
-            if ui.input(|i| i.pointer.any_click()) {
-                if let Some(pos) = ui.input(|i| i.pointer.hover_pos()) {
-                    if body_rect.contains(pos) {
-                        self.new_focused = Some(node_index);
-                    }
-                }
-            }
-
-            let style = self.style.as_ref().unwrap();
-            let tabs_styles = tab_viewer.tab_style_override(tab, &style.tab);
-            let tabs_style = tabs_styles.as_ref().unwrap_or(&style.tab);
-            if tab_viewer.clear_background(tab) {
-                ui.painter()
-                    .rect_filled(body_rect, 0.0, tabs_style.tab_body.bg_fill);
-            }
-
-            // Construct a new ui with the correct tab id
-            //
-            // We are forced to use `Ui::new` because other methods (eg: push_id) always mix
-            // the provided id with their own which would cause tabs to change id when moved
-            // from node to node.
-            let id = self.id.with(tab_viewer.id(tab));
-            ui.ctx().check_for_id_clash(id, body_rect, "a tab with id");
-            let ui = &mut Ui::new(
-                ui.ctx().clone(),
-                ui.layer_id(),
-                id,
-                body_rect,
-                ui.clip_rect(),
-            );
-            ui.set_clip_rect(Rect::from_min_max(ui.cursor().min, ui.clip_rect().max));
-
-            // Use initial spacing for ui
-            ui.spacing_mut().item_spacing = spacing;
-
-            // Offset the background rectangle up to hide the top border behind the clip rect.
-            // To avoid anti-aliasing lines when the stroke width is not divisible by two, we
-            // need to calulate the effective anti aliased stroke width.
-            let effective_stroke_width = (tabs_style.tab_body.stroke.width / 2.0).ceil() * 2.0;
-            let tab_body_rect = Rect::from_min_max(
-                ui.clip_rect().min - vec2(0.0, effective_stroke_width),
-                ui.clip_rect().max,
-            );
-            ui.painter().rect(
-                rect_stroke_box(tab_body_rect, tabs_style.tab_body.stroke.width),
-                tabs_style.tab_body.rounding,
-                tabs_style.tab_body.bg_fill,
-                tabs_style.tab_body.stroke,
-            );
-
-            ScrollArea::new(tab_viewer.scroll_bars(tab)).show(ui, |ui| {
-                Frame::none()
-                    .inner_margin(tabs_style.tab_body.inner_margin)
-                    .show(ui, |ui| {
-                        let available_rect = ui.available_rect_before_wrap();
-                        ui.expand_to_include_rect(available_rect);
-                        tab_viewer.ui(ui, tab);
-                    });
-            });
-        }
-
-        if let Some(pointer) = ui.input(|i| i.pointer.hover_pos()) {
-            // Use rect.contains instead of
-            // response.hovered as the dragged tab covers
-            // the underlying responses
-            if state.drag_start.is_some() && rect.contains(pointer) {
-                self.hover_data = Some(HoverData {
-                    rect: *rect,
-                    dst: node_index,
-                    tabs: tabbar_response.hovered().then_some(tabbar_response.rect),
-                    tab: self.tab_hover_rect,
-                    pointer,
-                });
-            }
-        }
-=======
+  
     /// Enables or disables the collapsing header  on windows.
     /// By default it's `true`.
     #[inline(always)]
     pub fn show_window_collapse_buttons(mut self, show_window_collapse_buttons: bool) -> Self {
         self.show_window_collapse_buttons = show_window_collapse_buttons;
         self
->>>>>>> db8261ef
     }
 }
 
