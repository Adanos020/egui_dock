mod hover_data;
mod state;

use std::ops::RangeInclusive;

use crate::{
    dock_state::DockState,
<<<<<<< HEAD
    utils::{expand_to_pixel, map_to_pixel, rect_set_size_centered},
=======
    utils::{expand_to_pixel, map_to_pixel, rect_set_size_centered, rect_stroke_box},
>>>>>>> 143de194
    widgets::popup::popup_under_widget,
    Node, NodeIndex, Style, SurfaceIndex, TabAddAlign, TabIndex, TabSource, TabStyle, TabViewer,
};

use duplicate::duplicate;
use egui::{
    containers::*, emath::*, epaint::*, layers::*, Context, CursorIcon, Id, Layout, Response,
    Sense, TextStyle, Ui, WidgetText,
};
use hover_data::HoverData;
use paste::paste;
use state::State;

/// What directions can this dock split in?
#[derive(Copy, Clone, Debug, Default, Eq, PartialEq)]
pub enum AllowedSplits {
    #[default]
    /// Allow splits in any direction (horizontal and vertical).
    All,
    /// Only allow split in a horizontal direction.
    LeftRightOnly,
    /// Only allow splits in a vertical direction.
    TopBottomOnly,
    /// Don't allow splits at all.
    None,
}

/// Displays a [`Tree`] in `egui`.
pub struct DockArea<'tree, Tab> {
    id: Id,
    tree: &'tree mut DockState<Tab>,
    style: Option<Style>,
    show_add_popup: bool,
    show_add_buttons: bool,
    show_close_buttons: bool,
    tab_context_menus: bool,
    draggable_tabs: bool,
    show_tab_name_on_hover: bool,
    scroll_area_in_tabs: bool,
    allowed_splits: AllowedSplits,

    drag_data: Option<TabSource>,
    hover_data: Option<HoverData>,
    to_remove: Vec<TabRemoval>,
    new_focused: Option<(SurfaceIndex, NodeIndex)>,
    tab_hover_rect: Option<(Rect, TabIndex)>,
}

/// An enum expressing an entry in the `to_remove` field in [`DockArea`]
#[derive(Debug, Clone, Copy)]
enum TabRemoval {
    Node((SurfaceIndex, NodeIndex, TabIndex)),
    Window(SurfaceIndex),
}
impl Into<TabRemoval> for SurfaceIndex {
    fn into(self) -> TabRemoval {
        TabRemoval::Window(self)
    }
}
impl Into<TabRemoval> for (SurfaceIndex, NodeIndex, TabIndex) {
    fn into(self) -> TabRemoval {
        TabRemoval::Node(self)
    }
}

// Builder
impl<'tree, Tab> DockArea<'tree, Tab> {
    /// Creates a new [`DockArea`] from the provided [`Tree`].
    #[inline(always)]
    pub fn new(tree: &'tree mut DockState<Tab>) -> DockArea<'tree, Tab> {
        Self {
            id: Id::new("egui_dock::DockArea"),
            tree,
            style: None,
            show_add_popup: false,
            show_add_buttons: false,
            show_close_buttons: true,
            tab_context_menus: true,
            draggable_tabs: true,
            show_tab_name_on_hover: false,
            scroll_area_in_tabs: true,
            allowed_splits: AllowedSplits::default(),
            drag_data: None,
            hover_data: None,
            to_remove: Vec::new(),
            new_focused: None,
            tab_hover_rect: None,
        }
    }

    /// Sets the [`DockArea`] id. Useful if you have more than one [`DockArea`].
    #[inline(always)]
    pub fn id(mut self, id: Id) -> Self {
        self.id = id;
        self
    }

    /// Sets the dock area style.
    #[inline(always)]
    pub fn style(mut self, style: Style) -> Self {
        self.style = Some(style);
        self
    }

    /// Shows or hides the add button popup.
    /// By default it's false.
    pub fn show_add_popup(mut self, show_add_popup: bool) -> Self {
        self.show_add_popup = show_add_popup;
        self
    }

    /// Shows or hides the tab add buttons.
    /// By default it's false.
    pub fn show_add_buttons(mut self, show_add_buttons: bool) -> Self {
        self.show_add_buttons = show_add_buttons;
        self
    }

    /// Shows or hides the tab close buttons.
    /// By default it's true.
    pub fn show_close_buttons(mut self, show_close_buttons: bool) -> Self {
        self.show_close_buttons = show_close_buttons;
        self
    }

    /// Whether tabs show a context menu.
    /// By default it's true.
    pub fn tab_context_menus(mut self, tab_context_menus: bool) -> Self {
        self.tab_context_menus = tab_context_menus;
        self
    }

    /// Whether tabs can be dragged between nodes and reordered on the tab bar.
    /// By default it's true.
    pub fn draggable_tabs(mut self, draggable_tabs: bool) -> Self {
        self.draggable_tabs = draggable_tabs;
        self
    }

    /// Whether tabs show their name when hovered over them.
    /// By default it's false.
    pub fn show_tab_name_on_hover(mut self, show_tab_name_on_hover: bool) -> Self {
        self.show_tab_name_on_hover = show_tab_name_on_hover;
        self
    }

    /// Whether tabs have a [`ScrollArea`] out of the box.
    /// By default it's true.
    pub fn scroll_area_in_tabs(mut self, scroll_area_in_tabs: bool) -> Self {
        self.scroll_area_in_tabs = scroll_area_in_tabs;
        self
    }

    /// What directions can a node be split in: left-right, top-bottom, all, or none.
    /// By default it's all.
    pub fn allowed_splits(mut self, allowed_splits: AllowedSplits) -> Self {
        self.allowed_splits = allowed_splits;
        self
    }
}

// UI
impl<'tree, Tab> DockArea<'tree, Tab> {
    /// Show the `DockArea` at the top level.
    ///
    /// This is the same as doing:
    /// ```
    /// # use egui_dock::{DockArea, Tree};
    /// # use egui::{CentralPanel, Frame};
    /// # struct TabViewer {}
    /// # impl egui_dock::TabViewer for TabViewer {
    /// #     type Tab = String;
    /// #     fn ui(&mut self, ui: &mut egui::Ui, tab: &mut Self::Tab) {}
    /// #     fn title(&mut self, tab: &mut Self::Tab) -> egui::WidgetText { (&*tab).into() }
    /// # }
    /// # let mut tree: Tree<String> = Tree::new(vec![]);
    /// # let mut tab_viewer = TabViewer {};
    /// # egui::__run_test_ctx(|ctx| {
    /// CentralPanel::default()
    ///     .frame(Frame::central_panel(&ctx.style()).inner_margin(0.))
    ///     .show(ctx, |ui| {
    ///         DockArea::new(&mut tree).show_inside(ui, &mut tab_viewer);
    ///     });
    /// # });
    /// ```
    /// So you can't use the [`CentralPanel::show`] when using `DockArea`'s one.
    ///
    /// See also [`show_inside`](Self::show_inside).
    #[inline]
    pub fn show(self, ctx: &Context, tab_viewer: &mut impl TabViewer<Tab = Tab>) {
        CentralPanel::default()
            .frame(
                Frame::central_panel(&ctx.style())
                    .inner_margin(0.)
                    .fill(Color32::TRANSPARENT),
            )
            .show(ctx, |ui| {
                self.show_inside(ui, tab_viewer);
            });
    }

    fn show_surface_inside(
        &mut self,
        surface: SurfaceIndex,
        ui: &mut Ui,
        tab_viewer: &mut impl TabViewer<Tab = Tab>,
        state: &mut State,
    ) {
        self.style
            .get_or_insert_with(|| Style::from_egui(ui.style().as_ref()));

        if surface == SurfaceIndex::root() {
            // First compute all rect sizes in the node graph.
            self.allocate_area_for_root(ui, surface);
            for node_index in self.tree[surface].breadth_first_index_iter() {
                if self.tree[surface][node_index].is_parent() {
                    self.compute_rect_sizes(ui, (surface, node_index));
                }
            }

            // Then draw the bodies of each leafs.
            for node_index in self.tree[surface].breadth_first_index_iter() {
                if self.tree[surface][node_index].is_leaf() {
                    self.show_leaf(ui, state, (surface, node_index), tab_viewer);
                }
            }

            // Finaly draw separators so that their "interaction zone" is above
            // bodies (see `SeparatorStyle::extra_interact_width`).
            for node_index in self.tree[surface].breadth_first_index_iter() {
                if self.tree[surface][node_index].is_parent() {
                    self.show_separator(ui, (surface, node_index));
                }
            }
        } else {
            if self.tree.get_surface_mut(surface).unwrap().is_empty() {
                return;
            }
            let title: WidgetText = format!("window {surface:?}").into();

            // TODO: let the user dock entire windows,
            // part 0 here goes into state.drag_start, 1 goes into self.drag_data
            // from there implement move_window properly.
            let (_, _) = {
                let id = Id::new(title.text()).with("TabWindow");
                let mut window = egui::Window::new(title).title_bar(false).id(id);
                {
                    let state = self.tree.get_window_state_mut(surface).unwrap();
                    if let Some(position) = state.next_position() {
                        window = window.current_pos(position);
                    }
                    if let Some(size) = state.next_size() {
                        window = window.fixed_size(size);
                    }
                }

                if let Some(open) = None {
                    window = window.open(open);
                }

                let response = window.show(ui.ctx(), |ui| {
                    self.allocate_area_for_root(ui, surface);
                    for node_index in self.tree[surface].breadth_first_index_iter() {
                        if self.tree[surface][node_index].is_parent() {
                            self.compute_rect_sizes(ui, (surface, node_index));
                        }
                    }

                    // Then draw the bodies of each leafs.
                    for node_index in self.tree[surface].breadth_first_index_iter() {
                        if self.tree[surface][node_index].is_leaf() {
                            self.show_leaf(ui, state, (surface, node_index), tab_viewer);
                        }
                    }

                    // Finaly draw separators so that their "interaction zone" is above
                    // bodies (see `SeparatorStyle::extra_interact_width`).
                    for node_index in self.tree[surface].breadth_first_index_iter() {
                        if self.tree[surface][node_index].is_parent() {
                            self.show_separator(ui, (surface, node_index));
                        }
                    }
                });

                let screen_rect = {
                    if let Some(response) = response {
                        response.response.rect
                    } else {
                        Rect::NOTHING
                    }
                };

                //this is our janky way of detecting drags on the window
                //Some indicates that we were dragged, with just started specifiying if this is the first frame of drag.
                match self
                    .tree
                    .get_window_state_mut(surface)
                    .unwrap()
                    .dragged(ui.ctx(), screen_rect)
                {
                    Some(just_started) => (
                        just_started.then_some(screen_rect.min),
                        Some(TabSource::Window(surface)),
                    ),
                    None => (None, None),
                }
            };
        };
    }

    /// Shows the docking hierarchy inside a [`Ui`].
    ///
    /// See also [`show`](Self::show).
    pub fn show_inside(mut self, ui: &mut Ui, tab_viewer: &mut impl TabViewer<Tab = Tab>) {
        let mut state = State::load(ui.ctx(), self.id);

        for window_index in self.tree.surface_index_iter() {
            self.show_surface_inside(window_index, ui, tab_viewer, &mut state);
        }

        for index in self.to_remove.into_iter().rev() {
            match index {
                TabRemoval::Node((surface, node, tab)) => {
                    self.tree[surface].remove_tab((node, tab));
                    if self.tree[surface].is_empty() {
                        self.tree.remove_surface(surface);
                    }
                }
                TabRemoval::Window(index) => {
                    self.tree.remove_surface(index);
                }
            }
        }

        if let Some(focused) = self.new_focused {
            self.tree.set_focused_node_and_surface(focused);
        }

        if let (Some(source), Some(hover)) = (self.drag_data, self.hover_data) {
            let (dst_surf, dst_node) = hover.dst;
            let style = self.style.as_ref().unwrap();
            match source {
                TabSource::Node(src_surf, src_node, src_tab) => {
                    if self.tree[src_surf][src_node].is_leaf()
                        && self.tree[dst_surf][dst_node].is_leaf()
                        && ((src_surf, src_node) != (dst_surf, dst_node)
                            || self.tree[dst_surf][dst_node].tabs_count() > 1)
                    {
                        let tab_dst = if dst_surf == SurfaceIndex::root() {
<<<<<<< HEAD
                            hover.resolve(ui, style, false)
                        } else {
                            ui.with_layer_id(
                                LayerId::new(Order::Foreground, Id::new("__Overlay_Ui")),
                                |ui| hover.resolve(ui, style, false),
=======
                            hover.resolve(ui, style, self.allowed_splits, false)
                        } else {
                            ui.with_layer_id(
                                LayerId::new(Order::Foreground, Id::new("__Overlay_Ui")),
                                |ui| hover.resolve(ui, style, self.allowed_splits, false),
>>>>>>> 143de194
                            )
                            .inner
                        };

                        if ui.input(|i| i.pointer.any_released()) {
                            let allowed_to_move = {
                                if !tab_dst.is_window() {
                                    true
                                } else {
                                    if let Node::Leaf { tabs, .. } =
                                        &mut self.tree[src_surf][src_node]
                                    {
                                        tab_viewer.allow_in_windows(&mut tabs[src_tab.0])
                                    } else {
                                        //we've already run ``is_leaf()`` on this node.
                                        unreachable!()
                                    }
                                }
                            };
                            if allowed_to_move {
                                self.tree.move_tab(
                                    (src_surf, src_node, src_tab),
                                    (dst_surf, dst_node, tab_dst),
                                );

                                self.drag_data = None;
                                self.hover_data = None;
                            }
                        }
                    }
                }
                TabSource::Window(_) => {
                    todo!("Inserting entire Windows into dock is not yet supported");
                }
            }
        }
        state.store(ui.ctx(), self.id);
    }

    fn allocate_area_for_root(&mut self, ui: &mut Ui, surface: SurfaceIndex) {
        let style = self.style.as_ref().unwrap();
        let mut rect = ui.available_rect_before_wrap();

        if let Some(margin) = style.dock_area_padding {
            rect.min += margin.left_top();
            rect.max -= margin.right_bottom();
        }

        ui.painter().rect_stroke(rect, style.rounding, style.border);
        rect = rect.expand(-style.border.width / 2.0);
        ui.allocate_rect(rect, Sense::hover());

        if self.tree[surface].is_empty() {
            return;
        }

        self.tree[surface][NodeIndex::root()].set_rect(rect);
    }

    fn compute_rect_sizes(
        &mut self,
        ui: &mut Ui,
        (surface_index, node_index): (SurfaceIndex, NodeIndex),
    ) {
        assert!(self.tree[surface_index][node_index].is_parent());

        let style = self.style.as_ref().unwrap();
        let pixels_per_point = ui.ctx().pixels_per_point();

        duplicate! {
            [
                orientation   dim_point  dim_size  left_of    right_of  ;
                [Horizontal]  [x]        [width]   [left_of]  [right_of];
                [Vertical]    [y]        [height]  [above]    [below]   ;
            ]
            if let Node::orientation { fraction, rect } = &mut self.tree[surface_index][node_index] {
                debug_assert!(!rect.any_nan() && rect.is_finite());
                let rect = expand_to_pixel(*rect, pixels_per_point);

                let midpoint = rect.min.dim_point + rect.dim_size() * *fraction;
                let left_separator_border = map_to_pixel(
                    midpoint - style.separator.width * 0.5,
                    pixels_per_point,
                    f32::round
                );
                let right_separator_border = map_to_pixel(
                    midpoint + style.separator.width * 0.5,
                    pixels_per_point,
                    f32::round
                );

                paste! {
                    let left = rect.intersect(Rect::[<everything_ left_of>](left_separator_border));
                    let right = rect.intersect(Rect::[<everything_ right_of>](right_separator_border));
                }

                self.tree[surface_index][node_index.left()].set_rect(left);
                self.tree[surface_index][node_index.right()].set_rect(right);
            }
        }
    }

    fn show_separator(
        &mut self,
        ui: &mut Ui,
        (surface_index, node_index): (SurfaceIndex, NodeIndex),
    ) {
        assert!(self.tree[surface_index][node_index].is_parent());

        let style = self.style.as_ref().unwrap();
        let pixels_per_point = ui.ctx().pixels_per_point();

        duplicate! {
            [
                orientation   dim_point  dim_size;
                [Horizontal]  [x]        [width] ;
                [Vertical]    [y]        [height];
            ]
            if let Node::orientation { fraction, ref rect } = &mut self.tree[surface_index][node_index] {
                let mut separator = *rect;

                let midpoint = rect.min.dim_point + rect.dim_size() * *fraction;
                separator.min.dim_point = midpoint - style.separator.width * 0.5;
                separator.max.dim_point = midpoint + style.separator.width * 0.5;

                let mut expand = Vec2::ZERO;
                expand.dim_point += style.separator.extra_interact_width / 2.0;
                let interact_rect = separator.expand2(expand);

                let response = ui.allocate_rect(interact_rect, Sense::click_and_drag())
                    .on_hover_and_drag_cursor(paste!{ CursorIcon::[<Resize orientation>]});

                let midpoint = rect.min.dim_point + rect.dim_size() * *fraction;
                separator.min.dim_point = map_to_pixel(
                    midpoint - style.separator.width * 0.5,
                    pixels_per_point,
                    f32::round,
                );
                separator.max.dim_point = map_to_pixel(
                    midpoint + style.separator.width * 0.5,
                    pixels_per_point,
                    f32::round,
                );

                let color = if response.dragged() {
                    style.separator.color_dragged
                } else if response.hovered() {
                    style.separator.color_hovered
                } else {
                    style.separator.color_idle
                };

                ui.painter().rect_filled(separator, Rounding::none(), color);

                // Update 'fraction' interaction after drawing seperator,
                // overwise it may overlap on other separator / bodies when
                // shrunk fast.
                if let Some(pos) = response.interact_pointer_pos() {
                    let dim_point = pos.dim_point;
                    let delta = response.drag_delta().dim_point;

                    if (delta > 0. && dim_point > midpoint && dim_point < rect.max.dim_point)
                        || (delta < 0. && dim_point < midpoint && dim_point > rect.min.dim_point)
                    {
                        let range = rect.max.dim_point - rect.min.dim_point;
                        let min = (style.separator.extra / range).min(1.0);
                        let max = 1.0 - min;
                        let (min, max) = (min.min(max), max.max(min));
                        *fraction = (*fraction + delta / range).clamp(min, max);
                    }
                }

                if response.double_clicked() {
                    *fraction = 0.5;
                }
            }
        }
    }

    fn show_leaf(
        &mut self,
        ui: &mut Ui,
        state: &mut State,
        (surface_index, node_index): (SurfaceIndex, NodeIndex),
        tab_viewer: &mut impl TabViewer<Tab = Tab>,
    ) {
        assert!(self.tree[surface_index][node_index].is_leaf());

        let rect = {
<<<<<<< HEAD
            let Node::Leaf { rect, .. } = &mut self.tree[surface_index][node_index] else { unreachable!() };
=======
            let Node::Leaf { rect, .. } = &mut self.tree[surface_index][node_index] else {
                unreachable!()
            };
>>>>>>> 143de194
            *rect
        };
        let ui = &mut ui.child_ui_with_id_source(
            rect,
            Layout::top_down_justified(Align::Min),
            (node_index, "node"),
        );
        let spacing = ui.spacing().item_spacing;
        ui.spacing_mut().item_spacing = vec2(0.0, 0.0);
        ui.set_clip_rect(rect);

        let tabbar_response = self.tab_bar(ui, state, (surface_index, node_index), tab_viewer);
        self.tab_body(
            ui,
            state,
            (surface_index, node_index),
            tab_viewer,
            spacing,
            tabbar_response,
        );

<<<<<<< HEAD
        let Node::Leaf { tabs, .. } = &mut self.tree[surface_index][node_index] else { unreachable!() };
=======
        let Node::Leaf { tabs, .. } = &mut self.tree[surface_index][node_index] else {
            unreachable!()
        };
>>>>>>> 143de194
        for (tab_index, tab) in tabs.iter_mut().enumerate() {
            if tab_viewer.force_close(tab) {
                self.to_remove
                    .push((surface_index, node_index, TabIndex(tab_index)).into());
            }
        }
    }

    fn tab_bar(
        &mut self,
        ui: &mut Ui,
        state: &mut State,
        (surface_index, node_index): (SurfaceIndex, NodeIndex),
        tab_viewer: &mut impl TabViewer<Tab = Tab>,
    ) -> Response {
        assert!(self.tree[surface_index][node_index].is_leaf());

        let style = self.style.as_ref().unwrap();
        let (tabbar_outer_rect, tabbar_response) = ui.allocate_exact_size(
            vec2(ui.available_width(), style.tab_bar.height),
            Sense::hover(),
        );
        ui.painter().rect_filled(
            tabbar_outer_rect,
            style.tab_bar.rounding,
            style.tab_bar.bg_fill,
        );

        let mut available_width = tabbar_outer_rect.width();

        // Reserve space for the add button at the end of the tab bar
        if self.show_add_buttons {
            available_width -= Style::TAB_ADD_BUTTON_SIZE;
        }

        let actual_width = {
<<<<<<< HEAD
            let Node::Leaf { tabs, scroll, .. } = &mut self.tree[surface_index][node_index] else { unreachable!() };
=======
            let Node::Leaf { tabs, scroll, .. } = &mut self.tree[surface_index][node_index] else {
                unreachable!()
            };
>>>>>>> 143de194

            let tabbar_inner_rect = Rect::from_min_size(
                (tabbar_outer_rect.min - pos2(-*scroll, 0.0)).to_pos2(),
                vec2(tabbar_outer_rect.width(), tabbar_outer_rect.height()),
            );

            let tabs_ui = &mut ui.child_ui_with_id_source(
                tabbar_inner_rect,
                Layout::left_to_right(Align::Center),
                "tabs",
            );

            let mut clip_rect = tabbar_outer_rect;
            clip_rect.set_width(available_width);
            tabs_ui.set_clip_rect(clip_rect);

            // Desired size for tabs in "expanded" mode
            let prefered_width = style
                .tab_bar
                .fill_tab_bar
                .then_some(available_width / (tabs.len() as f32));

            self.tabs(
                tabs_ui,
                state,
                (surface_index, node_index),
                tab_viewer,
                tabbar_outer_rect,
                prefered_width,
            );

            // Draw hline from tab end to edge of tabbar
            let px = ui.ctx().pixels_per_point().recip();
            let style = self.style.as_ref().unwrap();

            ui.painter().hline(
                tabs_ui.min_rect().right().min(clip_rect.right())..=tabbar_outer_rect.right(),
                tabbar_outer_rect.bottom() - px,
                (px, style.tab_bar.hline_color),
            );

            // Add button at the end of the tab bar
            if self.show_add_buttons {
                let offset = match style.buttons.add_tab_align {
                    TabAddAlign::Left => {
                        (clip_rect.width() - tabs_ui.min_rect().width()).at_least(0.0)
                    }
                    TabAddAlign::Right => 0.0,
                };
                self.tab_plus(ui, node_index, tab_viewer, tabbar_outer_rect, offset);
            }

            tabs_ui.min_rect().width()
        };

        self.tab_bar_scroll(
            ui,
            (surface_index, node_index),
            actual_width,
            available_width,
            &tabbar_response,
        );

        tabbar_response
    }

    fn tabs(
        &mut self,
        tabs_ui: &mut Ui,
        state: &mut State,
        (surface_index, node_index): (SurfaceIndex, NodeIndex),
        tab_viewer: &mut impl TabViewer<Tab = Tab>,
        tabbar_outer_rect: Rect,
        prefered_width: Option<f32>,
    ) {
        assert!(self.tree[surface_index][node_index].is_leaf());

        let focused = self.tree.focused_leaf();
        let tabs_len = {
<<<<<<< HEAD
            let Node::Leaf { tabs, .. } = &mut self.tree[surface_index][node_index] else { unreachable!() };
=======
            let Node::Leaf { tabs, .. } = &mut self.tree[surface_index][node_index] else {
                unreachable!()
            };
>>>>>>> 143de194
            tabs.len()
        };

        for tab_index in 0..tabs_len {
            let id = self
                .id
                .with((surface_index, "surface"))
                .with((node_index, "node"))
                .with((tab_index, "tab"));
            let tab_index = TabIndex(tab_index);
            let is_being_dragged =
                tabs_ui.memory(|mem| mem.is_being_dragged(id)) && self.draggable_tabs;

            if is_being_dragged {
                tabs_ui.output_mut(|o| o.cursor_icon = CursorIcon::Grabbing);
            }

            let (is_active, label, tab_style) = {
<<<<<<< HEAD
                let Node::Leaf { tabs, active, .. } = &mut self.tree[surface_index][node_index] else { unreachable!() };
=======
                let Node::Leaf { tabs, active, .. } = &mut self.tree[surface_index][node_index]
                else {
                    unreachable!()
                };
>>>>>>> 143de194
                let style = self.style.as_ref().unwrap();
                let tab_style = tab_viewer.tab_style_override(&tabs[tab_index.0], &style.tab);
                (
                    *active == tab_index || is_being_dragged,
                    tab_viewer.title(&mut tabs[tab_index.0]),
                    tab_style.unwrap_or(style.tab.clone()),
                )
            };

            let response = if is_being_dragged {
                let layer_id = LayerId::new(Order::Tooltip, id);
                let response = tabs_ui
                    .with_layer_id(layer_id, |ui| {
                        self.tab_title(
                            ui,
                            &tab_style,
                            id,
                            label,
                            is_active && Some((surface_index, node_index)) == focused,
                            is_active,
                            is_being_dragged,
                            prefered_width,
                        )
                    })
                    .response;

                let sense = Sense::click_and_drag();
                let response = tabs_ui.interact(response.rect, id, sense);

                if let Some(pointer_pos) = tabs_ui.ctx().pointer_interact_pos() {
                    let center = response.rect.center();
                    let start = state.drag_start.unwrap_or(center);

                    let delta = pointer_pos - start;
                    if delta.x.abs() > 30.0 || delta.y.abs() > 6.0 {
                        tabs_ui.ctx().translate_layer(layer_id, delta);

                        self.drag_data =
                            Some(TabSource::Node(surface_index, node_index, tab_index));
                    }
                }

                response
            } else {
                let (mut response, close_response) = self.tab_title(
                    tabs_ui,
                    &tab_style,
                    id,
                    label,
                    is_active && Some((surface_index, node_index)) == focused,
                    is_active,
                    is_being_dragged,
                    prefered_width,
                );

                let (close_hovered, close_clicked) = close_response
                    .map(|res| (res.hovered(), res.clicked()))
                    .unwrap_or_default();

                let sense = if close_hovered {
                    Sense::click()
                } else {
                    Sense::click_and_drag()
                };

<<<<<<< HEAD
                let Node::Leaf { tabs, active, .. } = &mut self.tree[surface_index][node_index] else { unreachable!() };
=======
                let Node::Leaf { tabs, active, .. } = &mut self.tree[surface_index][node_index]
                else {
                    unreachable!()
                };
>>>>>>> 143de194
                let tab = &mut tabs[tab_index.0];
                if self.show_tab_name_on_hover {
                    response = response.on_hover_ui(|ui| {
                        ui.label(tab_viewer.title(tab));
                    });
                }

                if self.tab_context_menus {
                    response = response.context_menu(|ui| {
                        tab_viewer.context_menu(ui, tab);
                        if self.show_close_buttons && ui.button("Close").clicked() {
                            if tab_viewer.on_close(tab) {
                                self.to_remove
                                    .push((surface_index, node_index, tab_index).into());
                            } else {
                                *active = tab_index;
                                self.new_focused = Some((surface_index, node_index));
                            }
                        }
                    });
                }

                if close_clicked {
                    if tab_viewer.on_close(tab) {
                        self.to_remove
                            .push((surface_index, node_index, tab_index).into());
                    } else {
                        *active = tab_index;
                        self.new_focused = Some((surface_index, node_index));
                    }
                }
                let response = tabs_ui.interact(response.rect, id, sense);
                if response.drag_started() {
                    state.drag_start = response.hover_pos();
                }

                if let Some(pos) = tabs_ui.input(|i| i.pointer.hover_pos()) {
                    // Use response.rect.contains instead of
                    // response.hovered as the dragged tab covers
                    // the underlying tab
                    if state.drag_start.is_some() && response.rect.contains(pos) {
                        self.tab_hover_rect = Some((response.rect, tab_index));
                    }
                }

                response
            };

            // Paint hline below each tab unless its active (or option says otherwise)
<<<<<<< HEAD
            let Node::Leaf { tabs, active, .. } = &mut self.tree[surface_index][node_index] else { unreachable!() };
=======
            let Node::Leaf { tabs, active, .. } = &mut self.tree[surface_index][node_index] else {
                unreachable!()
            };
>>>>>>> 143de194
            let tab = &mut tabs[tab_index.0];
            let style = self.style.as_ref().unwrap();
            let tab_style = tab_viewer.tab_style_override(tab, &style.tab);
            let tab_style = tab_style.as_ref().unwrap_or(&style.tab);

            if !is_active || tab_style.hline_below_active_tab_name {
                let px = tabs_ui.ctx().pixels_per_point().recip();
                tabs_ui.painter().hline(
                    response.rect.x_range(),
                    tabbar_outer_rect.bottom() - px,
                    (px, style.tab_bar.hline_color),
                );
            }

            if response.clicked() {
                *active = tab_index;
                self.new_focused = Some((surface_index, node_index));
            }

            if self.show_close_buttons && response.middle_clicked() {
                if tab_viewer.on_close(tab) {
                    self.to_remove
                        .push((surface_index, node_index, tab_index).into());
                } else {
                    *active = tab_index;
                    self.new_focused = Some((surface_index, node_index));
                }
            }

            tab_viewer.on_tab_button(tab, &response);
        }
    }

    fn tab_plus(
        &mut self,
        ui: &mut Ui,
        node_index: NodeIndex,
        tab_viewer: &mut impl TabViewer<Tab = Tab>,
        tabbar_outer_rect: Rect,
        offset: f32,
    ) {
        let rect = Rect::from_min_max(
            tabbar_outer_rect.right_top() - vec2(Style::TAB_ADD_BUTTON_SIZE + offset, 0.0),
            tabbar_outer_rect.right_bottom() - vec2(offset, 2.0),
        );

        let ui = &mut ui.child_ui_with_id_source(
            rect,
            Layout::left_to_right(Align::Center),
            (node_index, "tab_add"),
        );

        let (rect, mut response) = ui.allocate_exact_size(ui.available_size(), Sense::click());

        response = response.on_hover_cursor(CursorIcon::PointingHand);

        let style = self.style.as_ref().unwrap();
        let color = if response.hovered() {
            ui.painter()
                .rect_filled(rect, Rounding::none(), style.buttons.add_tab_bg_fill);
            style.buttons.add_tab_active_color
        } else {
            style.buttons.add_tab_color
        };

        let mut plus_rect = rect;

        rect_set_size_centered(&mut plus_rect, Vec2::splat(Style::TAB_ADD_PLUS_SIZE));

        ui.painter().line_segment(
            [plus_rect.center_top(), plus_rect.center_bottom()],
            Stroke::new(1.0, color),
        );
        ui.painter().line_segment(
            [plus_rect.right_center(), plus_rect.left_center()],
            Stroke::new(1.0, color),
        );

        // Draw button left border
        ui.painter().vline(
            rect.left(),
            rect.y_range(),
            Stroke::new(
                ui.ctx().pixels_per_point().recip(),
                style.buttons.add_tab_border_color,
            ),
        );

        let popup_id = ui.id().with("tab_add_popup");
        popup_under_widget(ui, popup_id, &response, |ui| {
            tab_viewer.add_popup(ui, node_index);
        });

        if response.clicked() {
            if self.show_add_popup {
                ui.memory_mut(|mem| mem.toggle_popup(popup_id));
            }
            tab_viewer.on_add(node_index);
        }
    }

    /// * `active` means "the tab that is opened in the parent panel".
    /// * `focused` means "the tab that was last interacted with".
    ///
    /// Returns the main button response plus the response of the close button, if any.
    #[allow(clippy::too_many_arguments)]
    fn tab_title(
        &mut self,
        ui: &mut Ui,
        tab_style: &TabStyle,
        id: Id,
        label: WidgetText,
        focused: bool,
        active: bool,
        is_being_dragged: bool,
        prefered_width: Option<f32>,
    ) -> (Response, Option<Response>) {
        let style = self.style.as_ref().unwrap();
        let galley = label.into_galley(ui, None, f32::INFINITY, TextStyle::Button);
        let x_spacing = 8.0;
        let text_width = galley.size().x + 2.0 * x_spacing;
        let close_button_size = if self.show_close_buttons {
            Style::TAB_CLOSE_BUTTON_SIZE.min(style.tab_bar.height)
        } else {
            0.0
        };

        // Compute total width of the tab bar
        let minimum_width = tab_style
            .minimum_width
            .unwrap_or(0.0)
            .at_least(text_width + close_button_size);
        let tab_width = prefered_width.unwrap_or(0.0).at_least(minimum_width);

        let (rect, mut response) =
            ui.allocate_exact_size(vec2(tab_width, ui.available_height()), Sense::hover());
        if !ui.memory(|mem| mem.is_anything_being_dragged()) && self.draggable_tabs {
            response = response.on_hover_cursor(CursorIcon::PointingHand);
        }

        let tab_style = if focused || is_being_dragged {
            &tab_style.focused
        } else if active {
            &tab_style.active
        } else if response.hovered() {
            &tab_style.hovered
        } else {
            &tab_style.inactive
        };

        // Draw the full tab first and then the stroke ontop to avoid the stroke
        // mixing with the background color.
        ui.painter()
            .rect_filled(rect, tab_style.rounding, tab_style.bg_fill);
        let stroke_rect = rect_stroke_box(rect, 1.0);
        ui.painter().rect_stroke(
            stroke_rect,
            tab_style.rounding,
            Stroke::new(1.0, tab_style.outline_color),
        );
        if !is_being_dragged {
            // Make the tab name area connect with the tab ui area:
            ui.painter().hline(
                RangeInclusive::new(
                    stroke_rect.min.x + f32::max(tab_style.rounding.sw, 1.5),
                    stroke_rect.max.x - f32::max(tab_style.rounding.se, 1.5),
                ),
                stroke_rect.bottom(),
                Stroke::new(2.0, tab_style.bg_fill),
            );
        }

        let mut text_rect = rect;
        text_rect.set_width(tab_width - close_button_size);

        let text_pos = {
            let mut pos =
                Align2::CENTER_CENTER.pos_in_rect(&text_rect.shrink2(vec2(x_spacing, 0.0)));
            pos -= galley.size() / 2.0;
            pos
        };

        let override_text_color = (!galley.galley_has_color).then_some(tab_style.text_color);

        ui.painter().add(TextShape {
            pos: text_pos,
            galley: galley.galley,
            underline: Stroke::NONE,
            override_text_color,
            angle: 0.0,
        });

        let close_response = self.show_close_buttons.then(|| {
            let mut close_button_rect = rect;
            close_button_rect.set_left(text_rect.right());
            close_button_rect =
                Rect::from_center_size(close_button_rect.center(), Vec2::splat(close_button_size));

            let response = ui
                .interact(close_button_rect, id, Sense::click())
                .on_hover_cursor(CursorIcon::PointingHand);

            let color = if response.hovered() {
                style.buttons.close_tab_active_color
            } else {
                style.buttons.close_tab_color
            };

            if response.hovered() {
                let mut rounding = tab_style.rounding;
                rounding.nw = 0.0;
                rounding.sw = 0.0;

                ui.painter().rect_filled(
                    close_button_rect,
                    rounding,
                    style.buttons.add_tab_bg_fill,
                );
            }

            let mut x_rect = close_button_rect;
            rect_set_size_centered(&mut x_rect, Vec2::splat(Style::TAB_CLOSE_X_SIZE));
            ui.painter().line_segment(
                [x_rect.left_top(), x_rect.right_bottom()],
                Stroke::new(1.0, color),
            );
            ui.painter().line_segment(
                [x_rect.right_top(), x_rect.left_bottom()],
                Stroke::new(1.0, color),
            );

            response
        });

        (response, close_response)
    }

    fn tab_bar_scroll(
        &mut self,
        ui: &mut Ui,
        (surface_index, node_index): (SurfaceIndex, NodeIndex),
        actual_width: f32,
        available_width: f32,
        tabbar_response: &Response,
    ) {
<<<<<<< HEAD
        let Node::Leaf { scroll, .. } = &mut self.tree[surface_index][node_index] else { unreachable!() };
=======
        let Node::Leaf { scroll, .. } = &mut self.tree[surface_index][node_index] else {
            unreachable!()
        };
>>>>>>> 143de194
        let overflow = (actual_width - available_width).at_least(0.0);
        let style = self.style.as_ref().unwrap();

        // Compare to 1.0 and not 0.0 to avoid drawing a scroll bar due
        // to floating point precision issue during tab drawing
        if overflow > 1.0 {
            if style.tab_bar.show_scroll_bar_on_overflow {
                // Draw scroll bar
                let bar_height = 7.5;
                let (scroll_bar_rect, _scroll_bar_response) = ui.allocate_exact_size(
                    vec2(ui.available_width(), bar_height),
                    Sense::click_and_drag(),
                );

                // Compute scroll bar handle position and size
                let overflow_ratio = actual_width / available_width;
                let scroll_ratio = -*scroll / overflow;

                let scroll_bar_handle_size = overflow_ratio.recip() * scroll_bar_rect.width();
                let scroll_bar_handle_start = lerp(
                    scroll_bar_rect.left()..=scroll_bar_rect.right() - scroll_bar_handle_size,
                    scroll_ratio,
                );
                let scroll_bar_handle_rect = Rect::from_min_size(
                    pos2(scroll_bar_handle_start, scroll_bar_rect.min.y),
                    vec2(scroll_bar_handle_size, bar_height),
                );

                let scroll_bar_handle_response = ui.interact(
                    scroll_bar_handle_rect,
                    self.id.with((node_index, "node")),
                    Sense::drag(),
                );

                // Coefficient to apply to input displacements so that we
                // move the scroll by the correct amount.
                let points_to_scroll_coefficient =
                    overflow / (scroll_bar_rect.width() - scroll_bar_handle_size);

                *scroll -= scroll_bar_handle_response.drag_delta().x * points_to_scroll_coefficient;

                if let Some(pos) = ui.input(|i| i.pointer.hover_pos()) {
                    if scroll_bar_rect.contains(pos) {
                        *scroll += ui.input(|i| i.scroll_delta.y + i.scroll_delta.x)
                            * points_to_scroll_coefficient;
                    }
                }

                // Draw the bar
                ui.painter()
                    .rect_filled(scroll_bar_rect, 0.0, ui.visuals().extreme_bg_color);

                ui.painter().rect_filled(
                    scroll_bar_handle_rect,
                    bar_height / 2.0,
                    ui.visuals()
                        .widgets
                        .style(&scroll_bar_handle_response)
                        .bg_fill,
                );
            }

            // Handle user input
            if tabbar_response.hovered() {
                *scroll += ui.input(|i| i.scroll_delta.y + i.scroll_delta.x);
            }
        }

        *scroll = scroll.clamp(-overflow, 0.0);
    }

    fn tab_body(
        &mut self,
        ui: &mut Ui,
        state: &mut State,
        (surface_index, node_index): (SurfaceIndex, NodeIndex),
        tab_viewer: &mut impl TabViewer<Tab = Tab>,
        spacing: Vec2,
        tabbar_response: Response,
    ) {
        let (body_rect, _body_response) =
            ui.allocate_exact_size(ui.available_size_before_wrap(), Sense::click_and_drag());

        let Node::Leaf {
            rect,
            tabs,
            active,
            viewport,
            ..
<<<<<<< HEAD
        } = &mut self.tree[surface_index][node_index] else {
=======
        } = &mut self.tree[surface_index][node_index]
        else {
>>>>>>> 143de194
            unreachable!();
        };

        if let Some(tab) = tabs.get_mut(active.0) {
            *viewport = body_rect;

            if ui.input(|i| i.pointer.any_click()) {
                if let Some(pos) = ui.input(|i| i.pointer.hover_pos()) {
                    if body_rect.contains(pos) {
                        self.new_focused = Some((surface_index, node_index));
                    }
                }
            }

            let style = self.style.as_ref().unwrap();
            let tabs_styles = tab_viewer.tab_style_override(tab, &style.tab);
            let tabs_style = tabs_styles.as_ref().unwrap_or(&style.tab);
            if tab_viewer.clear_background(tab) {
                ui.painter()
                    .rect_filled(body_rect, 0.0, tabs_style.tab_body.bg_fill);
            }

            // Construct a new ui with the correct tab id
            //
            // We are forced to use `Ui::new` because other methods (eg: push_id) always mix
            // the provided id with their own which would cause tabs to change id when moved
            // from node to node.
            let id = self.id.with(tab_viewer.id(tab));
            ui.ctx().check_for_id_clash(id, body_rect, "a tab with id");
            let ui = &mut Ui::new(
                ui.ctx().clone(),
                ui.layer_id(),
                id,
                body_rect,
                ui.clip_rect(),
            );
            ui.set_clip_rect(Rect::from_min_max(ui.cursor().min, ui.clip_rect().max));

            // Use initial spacing for ui
            ui.spacing_mut().item_spacing = spacing;

            // Offset the background rectangle up to hide the top border behind the clip rect.
            // To avoid anti-aliasing lines when the stroke width is not divisible by two, we
            // need to calulate the effective anti aliased stroke width.
            let effective_stroke_width = (tabs_style.tab_body.stroke.width / 2.0).ceil() * 2.0;
            let tab_body_rect = Rect::from_min_max(
                ui.clip_rect().min - vec2(0.0, effective_stroke_width),
                ui.clip_rect().max,
            );
            ui.painter().rect(
                rect_stroke_box(tab_body_rect, tabs_style.tab_body.stroke.width),
                tabs_style.tab_body.rounding,
                tabs_style.tab_body.bg_fill,
                tabs_style.tab_body.stroke,
            );

            if self.scroll_area_in_tabs {
                ScrollArea::both().show(ui, |ui| {
                    Frame::none()
                        .inner_margin(tabs_style.tab_body.inner_margin)
                        .show(ui, |ui| {
                            let available_rect = ui.available_rect_before_wrap();
                            ui.expand_to_include_rect(available_rect);
                            tab_viewer.ui(ui, tab);
                        });
                });
            } else {
                Frame::none()
                    .inner_margin(tabs_style.tab_body.inner_margin)
                    .show(ui, |ui| {
                        tab_viewer.ui(ui, tab);
                    });
            }
        }

        if let Some(pointer) = ui.input(|i| i.pointer.hover_pos()) {
            // Use rect.contains instead of
            // response.hovered as the dragged tab covers
            // the underlying responses
            if state.drag_start.is_some() && rect.contains(pointer) {
                let on_title_bar = tabbar_response.rect.contains(pointer);
                self.hover_data = Some(HoverData {
                    rect: *rect,
                    dst: (surface_index, node_index),
                    tabs: on_title_bar.then_some(tabbar_response.rect),
                    tab: self.tab_hover_rect,
                    pointer,
                });
            }
        }
    }
}

impl<'tree, Tab> std::fmt::Debug for DockArea<'tree, Tab> {
    fn fmt(&self, f: &mut std::fmt::Formatter<'_>) -> std::fmt::Result {
        f.debug_struct("DockArea").finish_non_exhaustive()
    }
}<|MERGE_RESOLUTION|>--- conflicted
+++ resolved
@@ -5,11 +5,7 @@
 
 use crate::{
     dock_state::DockState,
-<<<<<<< HEAD
-    utils::{expand_to_pixel, map_to_pixel, rect_set_size_centered},
-=======
     utils::{expand_to_pixel, map_to_pixel, rect_set_size_centered, rect_stroke_box},
->>>>>>> 143de194
     widgets::popup::popup_under_widget,
     Node, NodeIndex, Style, SurfaceIndex, TabAddAlign, TabIndex, TabSource, TabStyle, TabViewer,
 };
@@ -359,19 +355,11 @@
                             || self.tree[dst_surf][dst_node].tabs_count() > 1)
                     {
                         let tab_dst = if dst_surf == SurfaceIndex::root() {
-<<<<<<< HEAD
-                            hover.resolve(ui, style, false)
-                        } else {
-                            ui.with_layer_id(
-                                LayerId::new(Order::Foreground, Id::new("__Overlay_Ui")),
-                                |ui| hover.resolve(ui, style, false),
-=======
                             hover.resolve(ui, style, self.allowed_splits, false)
                         } else {
                             ui.with_layer_id(
                                 LayerId::new(Order::Foreground, Id::new("__Overlay_Ui")),
                                 |ui| hover.resolve(ui, style, self.allowed_splits, false),
->>>>>>> 143de194
                             )
                             .inner
                         };
@@ -561,13 +549,9 @@
         assert!(self.tree[surface_index][node_index].is_leaf());
 
         let rect = {
-<<<<<<< HEAD
-            let Node::Leaf { rect, .. } = &mut self.tree[surface_index][node_index] else { unreachable!() };
-=======
             let Node::Leaf { rect, .. } = &mut self.tree[surface_index][node_index] else {
                 unreachable!()
             };
->>>>>>> 143de194
             *rect
         };
         let ui = &mut ui.child_ui_with_id_source(
@@ -589,13 +573,9 @@
             tabbar_response,
         );
 
-<<<<<<< HEAD
-        let Node::Leaf { tabs, .. } = &mut self.tree[surface_index][node_index] else { unreachable!() };
-=======
         let Node::Leaf { tabs, .. } = &mut self.tree[surface_index][node_index] else {
             unreachable!()
         };
->>>>>>> 143de194
         for (tab_index, tab) in tabs.iter_mut().enumerate() {
             if tab_viewer.force_close(tab) {
                 self.to_remove
@@ -632,13 +612,9 @@
         }
 
         let actual_width = {
-<<<<<<< HEAD
-            let Node::Leaf { tabs, scroll, .. } = &mut self.tree[surface_index][node_index] else { unreachable!() };
-=======
             let Node::Leaf { tabs, scroll, .. } = &mut self.tree[surface_index][node_index] else {
                 unreachable!()
             };
->>>>>>> 143de194
 
             let tabbar_inner_rect = Rect::from_min_size(
                 (tabbar_outer_rect.min - pos2(-*scroll, 0.0)).to_pos2(),
@@ -718,13 +694,9 @@
 
         let focused = self.tree.focused_leaf();
         let tabs_len = {
-<<<<<<< HEAD
-            let Node::Leaf { tabs, .. } = &mut self.tree[surface_index][node_index] else { unreachable!() };
-=======
             let Node::Leaf { tabs, .. } = &mut self.tree[surface_index][node_index] else {
                 unreachable!()
             };
->>>>>>> 143de194
             tabs.len()
         };
 
@@ -743,14 +715,10 @@
             }
 
             let (is_active, label, tab_style) = {
-<<<<<<< HEAD
-                let Node::Leaf { tabs, active, .. } = &mut self.tree[surface_index][node_index] else { unreachable!() };
-=======
                 let Node::Leaf { tabs, active, .. } = &mut self.tree[surface_index][node_index]
                 else {
                     unreachable!()
                 };
->>>>>>> 143de194
                 let style = self.style.as_ref().unwrap();
                 let tab_style = tab_viewer.tab_style_override(&tabs[tab_index.0], &style.tab);
                 (
@@ -816,14 +784,10 @@
                     Sense::click_and_drag()
                 };
 
-<<<<<<< HEAD
-                let Node::Leaf { tabs, active, .. } = &mut self.tree[surface_index][node_index] else { unreachable!() };
-=======
                 let Node::Leaf { tabs, active, .. } = &mut self.tree[surface_index][node_index]
                 else {
                     unreachable!()
                 };
->>>>>>> 143de194
                 let tab = &mut tabs[tab_index.0];
                 if self.show_tab_name_on_hover {
                     response = response.on_hover_ui(|ui| {
@@ -873,13 +837,9 @@
             };
 
             // Paint hline below each tab unless its active (or option says otherwise)
-<<<<<<< HEAD
-            let Node::Leaf { tabs, active, .. } = &mut self.tree[surface_index][node_index] else { unreachable!() };
-=======
             let Node::Leaf { tabs, active, .. } = &mut self.tree[surface_index][node_index] else {
                 unreachable!()
             };
->>>>>>> 143de194
             let tab = &mut tabs[tab_index.0];
             let style = self.style.as_ref().unwrap();
             let tab_style = tab_viewer.tab_style_override(tab, &style.tab);
@@ -1125,13 +1085,9 @@
         available_width: f32,
         tabbar_response: &Response,
     ) {
-<<<<<<< HEAD
-        let Node::Leaf { scroll, .. } = &mut self.tree[surface_index][node_index] else { unreachable!() };
-=======
         let Node::Leaf { scroll, .. } = &mut self.tree[surface_index][node_index] else {
             unreachable!()
         };
->>>>>>> 143de194
         let overflow = (actual_width - available_width).at_least(0.0);
         let style = self.style.as_ref().unwrap();
 
@@ -1221,12 +1177,8 @@
             active,
             viewport,
             ..
-<<<<<<< HEAD
-        } = &mut self.tree[surface_index][node_index] else {
-=======
         } = &mut self.tree[surface_index][node_index]
         else {
->>>>>>> 143de194
             unreachable!();
         };
 
