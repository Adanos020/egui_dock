mod allowed_splits;
mod drag_and_drop;
mod state;
mod style_fade;
mod tab_removal;

pub use allowed_splits::AllowedSplits;
use std::{ops::RangeInclusive, time::Instant};
use tab_removal::TabRemoval;

use crate::{
    dock_state::DockState,
    utils::{expand_to_pixel, map_to_pixel, rect_set_size_centered, rect_stroke_box},
    widgets::popup::popup_under_widget,
    Node, NodeIndex, OverlayType, Style, SurfaceIndex, TabAddAlign, TabDestination, TabIndex,
    TabStyle, TabViewer,
};

use duplicate::duplicate;
use egui::{
    containers::*, emath::*, epaint::*, layers::*, Context, CursorIcon, Id, Layout, Response,
    Sense, TextStyle, Ui, WidgetText,
};
use paste::paste;
use state::State;

use self::{
    drag_and_drop::{DragData, HoverData, TreeComponent},
    style_fade::{fade_dock_style, fade_visuals},
};

/// Displays a [`DockState`] in `egui`.
pub struct DockArea<'tree, Tab> {
    id: Id,
    dock_state: &'tree mut DockState<Tab>,
    style: Option<Style>,
    show_add_popup: bool,
    show_add_buttons: bool,
    show_close_buttons: bool,
    tab_context_menus: bool,
    draggable_tabs: bool,
    show_tab_name_on_hover: bool,
    scroll_area_in_tabs: bool,
    allowed_splits: AllowedSplits,
    window_bounds: Option<Rect>,

    drag_data: Option<DragData>,
    hover_data: Option<HoverData>,
    to_remove: Vec<TabRemoval>,
    to_detach: Vec<(SurfaceIndex, NodeIndex, TabIndex)>,
    new_focused: Option<(SurfaceIndex, NodeIndex)>,
    tab_hover_rect: Option<(Rect, TabIndex)>,
}

// Builder
impl<'tree, Tab> DockArea<'tree, Tab> {
    /// Creates a new [`DockArea`] from the provided [`DockState`].
    #[inline(always)]
    pub fn new(tree: &'tree mut DockState<Tab>) -> DockArea<'tree, Tab> {
        Self {
            id: Id::new("egui_dock::DockArea"),
            dock_state: tree,
            style: None,
            show_add_popup: false,
            show_add_buttons: false,
            show_close_buttons: true,
            tab_context_menus: true,
            draggable_tabs: true,
            show_tab_name_on_hover: false,
            scroll_area_in_tabs: true,
            allowed_splits: AllowedSplits::default(),
            drag_data: None,
            hover_data: None,
            to_remove: Vec::new(),
            to_detach: Vec::new(),
            new_focused: None,
            tab_hover_rect: None,
            window_bounds: None,
        }
    }

    /// Sets the [`DockArea`] id. Useful if you have more than one [`DockArea`].
    #[inline(always)]
    pub fn id(mut self, id: Id) -> Self {
        self.id = id;
        self
    }

    /// Sets the dock area style.
    #[inline(always)]
    pub fn style(mut self, style: Style) -> Self {
        self.style = Some(style);
        self
    }

    /// Shows or hides the add button popup.
    /// By default it's false.
    pub fn show_add_popup(mut self, show_add_popup: bool) -> Self {
        self.show_add_popup = show_add_popup;
        self
    }

    /// Shows or hides the tab add buttons.
    /// By default it's false.
    pub fn show_add_buttons(mut self, show_add_buttons: bool) -> Self {
        self.show_add_buttons = show_add_buttons;
        self
    }

    /// Shows or hides the tab close buttons.
    /// By default it's true.
    pub fn show_close_buttons(mut self, show_close_buttons: bool) -> Self {
        self.show_close_buttons = show_close_buttons;
        self
    }

    /// Whether tabs show a context menu.
    /// By default it's true.
    pub fn tab_context_menus(mut self, tab_context_menus: bool) -> Self {
        self.tab_context_menus = tab_context_menus;
        self
    }

    /// Whether tabs can be dragged between nodes and reordered on the tab bar.
    /// By default it's true.
    pub fn draggable_tabs(mut self, draggable_tabs: bool) -> Self {
        self.draggable_tabs = draggable_tabs;
        self
    }

    /// Whether tabs show their name when hovered over them.
    /// By default it's false.
    pub fn show_tab_name_on_hover(mut self, show_tab_name_on_hover: bool) -> Self {
        self.show_tab_name_on_hover = show_tab_name_on_hover;
        self
    }

    /// Whether tabs have a [`ScrollArea`] out of the box.
    /// By default it's true.
    pub fn scroll_area_in_tabs(mut self, scroll_area_in_tabs: bool) -> Self {
        self.scroll_area_in_tabs = scroll_area_in_tabs;
        self
    }

    /// What directions can a node be split in: left-right, top-bottom, all, or none.
    /// By default it's all.
    pub fn allowed_splits(mut self, allowed_splits: AllowedSplits) -> Self {
        self.allowed_splits = allowed_splits;
        self
    }

    /// Sets the bounds for any windows inside the [`DockArea`]. Defaults to the screen rect.
    #[inline(always)]
    pub fn window_bounds(mut self, bounds: Rect) -> Self {
        self.window_bounds = Some(bounds);
        self
    }
}

// UI
impl<'tree, Tab> DockArea<'tree, Tab> {
    /// Show the `DockArea` at the top level.
    ///
    /// This is the same as doing:
    /// ```
    /// # use egui_dock::{DockArea, DockState};
    /// # use egui::{CentralPanel, Frame};
    /// # struct TabViewer {}
    /// # impl egui_dock::TabViewer for TabViewer {
    /// #     type Tab = String;
    /// #     fn ui(&mut self, ui: &mut egui::Ui, tab: &mut Self::Tab) {}
    /// #     fn title(&mut self, tab: &mut Self::Tab) -> egui::WidgetText { (&*tab).into() }
    /// # }
    /// # let mut tree: DockState<String> = DockState::new(vec![]);
    /// # let mut tab_viewer = TabViewer {};
    /// # egui::__run_test_ctx(|ctx| {
    /// CentralPanel::default()
    ///     .frame(Frame::central_panel(&ctx.style()).inner_margin(0.))
    ///     .show(ctx, |ui| {
    ///         DockArea::new(&mut tree).show_inside(ui, &mut tab_viewer);
    ///     });
    /// # });
    /// ```
    /// So you can't use the [`CentralPanel::show`] when using `DockArea`'s one.
    ///
    /// See also [`show_inside`](Self::show_inside).
    #[inline]
    pub fn show(self, ctx: &Context, tab_viewer: &mut impl TabViewer<Tab = Tab>) {
        CentralPanel::default()
            .frame(
                Frame::central_panel(&ctx.style())
                    .inner_margin(0.)
                    .fill(Color32::TRANSPARENT),
            )
            .show(ctx, |ui| {
                self.show_inside(ui, tab_viewer);
            });
    }

    /// Shows the docking hierarchy inside a [`Ui`].
    ///
    /// See also [`show`](Self::show).
    pub fn show_inside(mut self, ui: &mut Ui, tab_viewer: &mut impl TabViewer<Tab = Tab>) {
        self.style
            .get_or_insert(Style::from_egui(ui.style().as_ref()));
        self.window_bounds.get_or_insert(ui.ctx().screen_rect());
        let mut state = State::load(ui.ctx(), self.id);
        //if let Some(hover_data) = state.drag.take() {
        //    if hover_data.locked.is_some() {
        //        self.hover_data = Some(hover_data);
        //    }
        //}
        let style = self.style.as_ref().unwrap();
        let fade_surface =
            self.hovered_window_surface(&mut state, style.overlay.feel.fade_hold_time, ui.ctx());
        let fade_style = {
            fade_surface.is_some().then(|| {
                let mut fade_style = style.clone();
                fade_dock_style(&mut fade_style, style.overlay.surface_fade_opacity);
                (fade_style, style.overlay.surface_fade_opacity)
            })
        };

        for surface_index in self.dock_state.surface_index_iter() {
            self.show_surface_inside(
                surface_index,
                ui,
                tab_viewer,
                &mut state,
                fade_style.as_ref().map(|(style, factor)| {
                    (style, *factor, fade_surface.unwrap_or(SurfaceIndex::main()))
                }),
            );
        }

        for index in self.to_remove.drain(..).rev() {
            match index {
                TabRemoval::Node(surface, node, tab) => {
                    self.dock_state[surface].remove_tab((node, tab));
                    if self.dock_state[surface].is_empty() && !surface.is_main() {
                        self.dock_state.remove_surface(surface);
                    }
                }
                TabRemoval::Window(index) => {
                    self.dock_state.remove_surface(index);
                }
            }
        }

        for (surface_index, node_index, tab_index) in self.to_detach.drain(..).rev() {
            let mouse_pos = ui.input(|input| input.pointer.hover_pos());
            let _new_surface = self.dock_state.detach_tab(
                surface_index,
                node_index,
                tab_index,
                Rect::from_min_size(
                    mouse_pos.unwrap_or(Pos2::ZERO),
                    self.dock_state[surface_index][node_index]
                        .rect()
                        .map_or(Vec2::new(100., 150.), |rect| rect.size()),
                ),
            );
        }

        if let Some(focused) = self.new_focused {
            self.dock_state.set_focused_node_and_surface(focused);
        }

        if let (Some(source), Some(hover)) = (self.drag_data.take(), self.hover_data.take()) {
            let style = self.style.as_ref().unwrap();
            state.set_drag_and_drop(source, hover, ui.ctx(), style);
            let tab_dst = {
                let layer_id = LayerId::new(Order::Foreground, "foreground".into());
                ui.with_layer_id(layer_id, |ui| {
                    self.show_drag_drop_overlay(ui, &mut state, tab_viewer)
                })
                .inner
            };
            if ui.input(|i| i.pointer.any_released()) {
                let source = {
                    match state.dnd.as_ref().unwrap().drag.src {
                        TreeComponent::Tab(src_surf, src_node, src_tab) => {
                            (src_surf, src_node, src_tab)
                        }
                        _ => todo!(
                            "collections of tabs, like nodes and surfaces can't be docked (yet)"
                        ),
                    }
                };
                if let Some(destination) = tab_dst {
                    self.dock_state.move_tab(source, destination);
                    state.reset_drag();
                }
            }
        }
        state.store(ui.ctx(), self.id);
    }

    /// Show a single surface of a [`DockState`].
    fn show_surface_inside(
        &mut self,
        surf_index: SurfaceIndex,
        ui: &mut Ui,
        tab_viewer: &mut impl TabViewer<Tab = Tab>,
        state: &mut State,
        fade_style: Option<(&Style, f32, SurfaceIndex)>,
    ) {
        if surf_index.is_main() {
            self.show_root_surface_inside(ui, tab_viewer, state);
        } else {
            self.show_window_surface(ui, surf_index, tab_viewer, state, fade_style);
        }
    }

    fn show_root_surface_inside(
        &mut self,
        ui: &mut Ui,
        tab_viewer: &mut impl TabViewer<Tab = Tab>,
        state: &mut State,
    ) {
        let surf_index = SurfaceIndex::main();

        if self.dock_state.main_surface().is_empty() {
            let rect = ui.available_rect_before_wrap();
            let response = ui.allocate_rect(rect, Sense::hover());
            if response.hovered() {
                self.hover_data = Some(HoverData {
                    rect,
                    dst: TreeComponent::Surface(surf_index),
                    tab: None,
                })
            }
            return;
        }

        self.render_nodes(ui, tab_viewer, state, surf_index, None);
    }

    fn show_window_surface(
        &mut self,
        ui: &Ui,
        surf_index: SurfaceIndex,
        tab_viewer: &mut impl TabViewer<Tab = Tab>,
        state: &mut State,
        fade_style: Option<(&Style, f32, SurfaceIndex)>,
    ) -> (Option<Pos2>, Option<DragData>) {
        let title: WidgetText = format!("window {surf_index:?}").into();

        // TODO: let the user dock entire windows,
        // part 0 here goes into state.drag_start, 1 goes into self.drag_data
        // from there implement move_window properly.
        let window = {
            let mut window_constructor = Window::new(title)
                .title_bar(false)
                .drag_bounds(self.window_bounds.unwrap());
            let state = self.dock_state.get_window_state_mut(surf_index).unwrap();
            if let Some(position) = state.next_position() {
                window_constructor = window_constructor.current_pos(position);
            }
            if let Some(size) = state.next_size() {
                window_constructor = window_constructor.fixed_size(size);
            }
            window_constructor
        };

        let (fade_factor, fade_style) = match fade_style {
            Some((style, factor, surface_index)) => {
                if surface_index == surf_index {
                    (1.0, None)
                } else {
                    (factor, Some((style, factor)))
                }
            }
            None => (1.0, None),
        };
        let mut frame = Frame::window(ui.style());
        frame.fill = frame.fill.linear_multiply(fade_factor);
        frame.stroke.color = frame.stroke.color.linear_multiply(fade_factor);
        frame.shadow.color = frame.shadow.color.linear_multiply(fade_factor);
        let response = window.frame(frame).show(ui.ctx(), |ui| {
            ui.scope(|ui| {
                if fade_factor != 1.0 {
                    fade_visuals(ui.visuals_mut(), fade_factor);
                }
                self.render_nodes(ui, tab_viewer, state, surf_index, fade_style);
            });
        });

        let screen_rect = match response {
            Some(response) => {
                response.response.rect
            }
            None => Rect::NOTHING,
        };

        // This is our janky way of detecting drags on the window.
        // Some indicates that we were dragged, with just started specifying if this is the first frame of drag.
        match self
            .dock_state
            .get_window_state_mut(surf_index)
            .unwrap()
            .was_dragged(ui.ctx(), screen_rect)
        {
            Some(just_started) => (
                just_started.then_some(screen_rect.min),
                Some(DragData {
                    src: TreeComponent::Surface(surf_index),
                    rect: self.dock_state[surf_index][NodeIndex::root()]
                        .rect()
                        .unwrap(),
                }),
            ),
            None => (None, None),
        }
    }

    fn render_nodes(
        &mut self,
        ui: &mut Ui,
        tab_viewer: &mut impl TabViewer<Tab = Tab>,
        state: &mut State,
        surf_index: SurfaceIndex,
        fade_style: Option<(&Style, f32)>,
    ) {
        // First compute all rect sizes in the node graph.
        let max_rect = self.allocate_area_for_root_node(ui, surf_index);
        for node_index in self.dock_state[surf_index].breadth_first_index_iter() {
            if self.dock_state[surf_index][node_index].is_parent() {
                self.compute_rect_sizes(ui, (surf_index, node_index), max_rect);
            }
        }

        // Then, draw the bodies of each leaves.
        for node_index in self.dock_state[surf_index].breadth_first_index_iter() {
            if self.dock_state[surf_index][node_index].is_leaf() {
                self.show_leaf(ui, state, (surf_index, node_index), tab_viewer, fade_style);
            }
        }

        // Finally, draw separators so that their "interaction zone" is above
        // bodies (see `SeparatorStyle::extra_interact_width`).
        let fade_style = fade_style.map(|(style, _)| style);
        for node_index in self.dock_state[surf_index].breadth_first_index_iter() {
            if self.dock_state[surf_index][node_index].is_parent() {
                self.show_separator(ui, (surf_index, node_index), fade_style);
            }
        }
    }

    fn allocate_area_for_root_node(&mut self, ui: &mut Ui, surface: SurfaceIndex) -> Rect {
        let style = self.style.as_ref().unwrap();
        let mut rect = ui.available_rect_before_wrap();

        if let Some(margin) = style.dock_area_padding {
            rect.min += margin.left_top();
            rect.max -= margin.right_bottom();
        }

        ui.painter().rect_stroke(rect, style.rounding, style.border);
        if surface == SurfaceIndex::main() {
            rect = rect.expand(-style.border.width / 2.0);
        }
        ui.allocate_rect(rect, Sense::click());

        if self.dock_state[surface].is_empty() {
            return rect;
        }
        self.dock_state[surface][NodeIndex::root()].set_rect(rect);
        rect
    }

    fn compute_rect_sizes(
        &mut self,
        ui: &Ui,
        (surface_index, node_index): (SurfaceIndex, NodeIndex),
        max_rect: Rect,
    ) {
        assert!(self.dock_state[surface_index][node_index].is_parent());

        let style = self.style.as_ref().unwrap();
        let pixels_per_point = ui.ctx().pixels_per_point();

        duplicate! {
            [
                orientation   dim_point  dim_size  left_of    right_of;
                [Horizontal]  [x]        [width]   [left_of]  [right_of];
                [Vertical]    [y]        [height]  [above]    [below];
            ]
            if let Node::orientation { fraction, rect } = &mut self.dock_state[surface_index][node_index] {
                debug_assert!(!rect.any_nan() && rect.is_finite());
                let rect = expand_to_pixel(*rect, pixels_per_point);

                let midpoint = rect.min.dim_point + rect.dim_size() * *fraction;
                let left_separator_border = map_to_pixel(
                    midpoint - style.separator.width * 0.5,
                    pixels_per_point,
                    f32::round
                );
                let right_separator_border = map_to_pixel(
                    midpoint + style.separator.width * 0.5,
                    pixels_per_point,
                    f32::round
                );

                paste! {
                    let left = rect.intersect(Rect::[<everything_ left_of>](left_separator_border)).intersect(max_rect);
                    let right = rect.intersect(Rect::[<everything_ right_of>](right_separator_border)).intersect(max_rect);
                }

                self.dock_state[surface_index][node_index.left()].set_rect(left);
                self.dock_state[surface_index][node_index.right()].set_rect(right);
            }
        }
    }

    fn show_separator(
        &mut self,
        ui: &mut Ui,
        (surface_index, node_index): (SurfaceIndex, NodeIndex),
        fade_style: Option<&Style>,
    ) {
        assert!(self.dock_state[surface_index][node_index].is_parent());

        let style = fade_style.unwrap_or_else(|| self.style.as_ref().unwrap());
        let pixels_per_point = ui.ctx().pixels_per_point();

        duplicate! {
            [
                orientation   dim_point  dim_size;
                [Horizontal]  [x]        [width];
                [Vertical]    [y]        [height];
            ]
            if let Node::orientation { fraction, ref rect } = &mut self.dock_state[surface_index][node_index] {
                let mut separator = *rect;

                let midpoint = rect.min.dim_point + rect.dim_size() * *fraction;
                separator.min.dim_point = midpoint - style.separator.width * 0.5;
                separator.max.dim_point = midpoint + style.separator.width * 0.5;

                let mut expand = Vec2::ZERO;
                expand.dim_point += style.separator.extra_interact_width / 2.0;
                let interact_rect = separator.expand2(expand);

                let response = ui.allocate_rect(interact_rect, Sense::click_and_drag())
                    .on_hover_and_drag_cursor(paste!{ CursorIcon::[<Resize orientation>]});

                let midpoint = rect.min.dim_point + rect.dim_size() * *fraction;
                separator.min.dim_point = map_to_pixel(
                    midpoint - style.separator.width * 0.5,
                    pixels_per_point,
                    f32::round,
                );
                separator.max.dim_point = map_to_pixel(
                    midpoint + style.separator.width * 0.5,
                    pixels_per_point,
                    f32::round,
                );

                let color = if response.dragged() {
                    style.separator.color_dragged
                } else if response.hovered() {
                    style.separator.color_hovered
                } else {
                    style.separator.color_idle
                };

                ui.painter().rect_filled(separator, Rounding::none(), color);

                // Update 'fraction' interaction after drawing separator,
                // otherwise it may overlap on other separator / bodies when
                // shrunk fast.
                if let Some(pos) = response.interact_pointer_pos() {
                    let dim_point = pos.dim_point;
                    let delta = response.drag_delta().dim_point;

                    if (delta > 0. && dim_point > midpoint && dim_point < rect.max.dim_point)
                        || (delta < 0. && dim_point < midpoint && dim_point > rect.min.dim_point)
                    {
                        let range = rect.max.dim_point - rect.min.dim_point;
                        let min = (style.separator.extra / range).min(1.0);
                        let max = 1.0 - min;
                        let (min, max) = (min.min(max), max.max(min));
                        *fraction = (*fraction + delta / range).clamp(min, max);
                    }
                }

                if response.double_clicked() {
                    *fraction = 0.5;
                }
            }
        }
    }

    fn show_leaf(
        &mut self,
        ui: &mut Ui,
        state: &mut State,
        (surface_index, node_index): (SurfaceIndex, NodeIndex),
        tab_viewer: &mut impl TabViewer<Tab = Tab>,
        fade_style: Option<(&Style, f32)>,
    ) {
        assert!(self.dock_state[surface_index][node_index].is_leaf());

        let rect = self.dock_state[surface_index][node_index]
            .rect()
            .expect("This node must be a leaf");
        let ui = &mut ui.child_ui_with_id_source(
            rect,
            Layout::top_down_justified(Align::Min),
            (node_index, "node"),
        );
        let spacing = ui.spacing().item_spacing;
        ui.spacing_mut().item_spacing = vec2(0.0, 0.0);
        ui.set_clip_rect(rect);

        let tabbar_response = self.tab_bar(
            ui,
            state,
            (surface_index, node_index),
            tab_viewer,
            fade_style.map(|(style, _)| style),
        );
        self.tab_body(
            ui,
            state,
            (surface_index, node_index),
            tab_viewer,
            spacing,
            tabbar_response,
            fade_style,
        );

        let tabs = self.dock_state[surface_index][node_index]
            .tabs_mut()
            .expect("This node must be a leaf here");
        for (tab_index, tab) in tabs.iter_mut().enumerate() {
            if tab_viewer.force_close(tab) {
                self.to_remove
                    .push((surface_index, node_index, TabIndex(tab_index)).into());
            }
        }
    }

    fn tab_bar(
        &mut self,
        ui: &mut Ui,
        state: &mut State,
        (surface_index, node_index): (SurfaceIndex, NodeIndex),
        tab_viewer: &mut impl TabViewer<Tab = Tab>,
        fade_style: Option<&Style>,
    ) -> Response {
        assert!(self.dock_state[surface_index][node_index].is_leaf());

        let style = fade_style.unwrap_or_else(|| self.style.as_ref().unwrap());
        let (tabbar_outer_rect, tabbar_response) = ui.allocate_exact_size(
            vec2(ui.available_width(), style.tab_bar.height),
            Sense::click(),
        );
        ui.painter().rect_filled(
            tabbar_outer_rect,
            style.tab_bar.rounding,
            style.tab_bar.bg_fill,
        );

        let mut available_width = tabbar_outer_rect.width();

        // Reserve space for the add button at the end of the tab bar.
        if self.show_add_buttons {
            available_width -= Style::TAB_ADD_BUTTON_SIZE;
        }

        let actual_width = {
            let Node::Leaf { tabs, scroll, .. } = &mut self.dock_state[surface_index][node_index]
            else {
                unreachable!()
            };

            let tabbar_inner_rect = Rect::from_min_size(
                (tabbar_outer_rect.min - pos2(-*scroll, 0.0)).to_pos2(),
                vec2(tabbar_outer_rect.width(), tabbar_outer_rect.height()),
            );

            let tabs_ui = &mut ui.child_ui_with_id_source(
                tabbar_inner_rect,
                Layout::left_to_right(Align::Center),
                "tabs",
            );

            let mut clip_rect = tabbar_outer_rect;
            clip_rect.set_width(available_width);
            tabs_ui.set_clip_rect(clip_rect);

            // Desired size for tabs in "expanded" mode.
            let prefered_width = style
                .tab_bar
                .fill_tab_bar
                .then_some(available_width / (tabs.len() as f32));

            self.tabs(
                tabs_ui,
                state,
                (surface_index, node_index),
                tab_viewer,
                tabbar_outer_rect,
                prefered_width,
                fade_style,
            );

            // Draw hline from tab end to edge of tab bar.
            let px = ui.ctx().pixels_per_point().recip();
            let style = fade_style.unwrap_or_else(|| self.style.as_ref().unwrap());

            ui.painter().hline(
                tabs_ui.min_rect().right().min(clip_rect.right())..=tabbar_outer_rect.right(),
                tabbar_outer_rect.bottom() - px,
                (px, style.tab_bar.hline_color),
            );

            // Add button at the end of the tab bar.
            if self.show_add_buttons {
                let offset = match style.buttons.add_tab_align {
                    TabAddAlign::Left => {
                        (clip_rect.width() - tabs_ui.min_rect().width()).at_least(0.0)
                    }
                    TabAddAlign::Right => 0.0,
                };
                self.tab_plus(
                    ui,
                    node_index,
                    tab_viewer,
                    tabbar_outer_rect,
                    offset,
                    fade_style,
                );
            }

            tabs_ui.min_rect().width()
        };

        self.tab_bar_scroll(
            ui,
            (surface_index, node_index),
            actual_width,
            available_width,
            &tabbar_response,
            fade_style,
        );

        tabbar_response
    }

    #[allow(clippy::too_many_arguments)]
    fn tabs(
        &mut self,
        tabs_ui: &mut Ui,
        state: &mut State,
        (surface_index, node_index): (SurfaceIndex, NodeIndex),
        tab_viewer: &mut impl TabViewer<Tab = Tab>,
        tabbar_outer_rect: Rect,
        preferred_width: Option<f32>,
        fade: Option<&Style>,
    ) {
        assert!(self.dock_state[surface_index][node_index].is_leaf());

        let focused = self.dock_state.focused_leaf();
        let tabs_len = {
            let tabs = self.dock_state[surface_index][node_index]
                .tabs()
                .expect("This node must be a leaf here");
            tabs.len()
        };

        for tab_index in 0..tabs_len {
            let id = self
                .id
                .with((surface_index, "surface"))
                .with((node_index, "node"))
                .with((tab_index, "tab"));
            let tab_index = TabIndex(tab_index);
            let is_being_dragged =
                tabs_ui.memory(|mem| mem.is_being_dragged(id)) && self.draggable_tabs;

            if is_being_dragged {
                tabs_ui.output_mut(|o| o.cursor_icon = CursorIcon::Grabbing);
            }

            let (is_active, label, tab_style, closeable) = {
                let Node::Leaf { tabs, active, .. } =
                    &mut self.dock_state[surface_index][node_index]
                else {
                    unreachable!()
                };
                let style = fade.unwrap_or_else(|| self.style.as_ref().unwrap());
                let tab_style = tab_viewer.tab_style_override(&tabs[tab_index.0], &style.tab);
                (
                    *active == tab_index || is_being_dragged,
                    tab_viewer.title(&mut tabs[tab_index.0]),
                    tab_style.unwrap_or(style.tab.clone()),
                    tab_viewer.closeable(&mut tabs[tab_index.0]),
                )
            };

            let show_close_button = self.show_close_buttons && closeable;

            let response = if is_being_dragged {
                let layer_id = LayerId::new(Order::Tooltip, id);
                let response = tabs_ui
                    .with_layer_id(layer_id, |ui| {
                        self.tab_title(
                            ui,
                            &tab_style,
                            id,
                            label,
                            is_active && Some((surface_index, node_index)) == focused,
                            is_active,
                            is_being_dragged,
                            preferred_width,
                            show_close_button,
                            fade,
                        )
                    })
                    .response;

                let sense = Sense::click_and_drag();
                let response = tabs_ui.interact(response.rect, id, sense);

                if let Some(pointer_pos) = tabs_ui.ctx().pointer_interact_pos() {
                    let center = response.rect.center();
                    let start = state.drag_start.unwrap_or(center);

                    let delta = pointer_pos - start;
                    if delta.x.abs() > 30.0 || delta.y.abs() > 6.0 {
                        tabs_ui.ctx().translate_layer(layer_id, delta);

                        self.drag_data = Some(DragData {
                            src: TreeComponent::Tab(surface_index, node_index, tab_index),
                            rect: self.dock_state[surface_index][node_index].rect().unwrap(),
                        });
                    }
                }

                response
            } else {
                let (mut response, close_response) = self.tab_title(
                    tabs_ui,
                    &tab_style,
                    id,
                    label,
                    is_active && Some((surface_index, node_index)) == focused,
                    is_active,
                    is_being_dragged,
                    preferred_width,
                    show_close_button,
                    fade,
                );

                let (close_hovered, close_clicked) = close_response
                    .map(|res| (res.hovered(), res.clicked()))
                    .unwrap_or_default();

                let sense = if close_hovered {
                    Sense::click()
                } else {
                    Sense::click_and_drag()
                };

                let is_lonely_tab = self.dock_state[surface_index].num_tabs() == 1;

                let Node::Leaf { tabs, active, .. } =
                    &mut self.dock_state[surface_index][node_index]
                else {
                    unreachable!()
                };
                let tab = &mut tabs[tab_index.0];
                if self.show_tab_name_on_hover {
                    response = response.on_hover_ui(|ui| {
                        ui.label(tab_viewer.title(tab));
                    });
                }

                if self.tab_context_menus {
                    response = response.context_menu(|ui| {
<<<<<<< HEAD
                        tab_viewer.context_menu(ui, tab);
                        if (surface_index.is_main() || !is_lonely_tab)
                            && ui.button("Eject").clicked()
                        {
                            self.to_detach.push((surface_index, node_index, tab_index));
                            ui.close_menu();
                        }
=======
                        tab_viewer.context_menu(ui, tab, node_index);
>>>>>>> fabec096
                        if show_close_button && ui.button("Close").clicked() {
                            if tab_viewer.on_close(tab) {
                                self.to_remove
                                    .push((surface_index, node_index, tab_index).into());
                            } else {
                                *active = tab_index;
                                self.new_focused = Some((surface_index, node_index));
                            }
                            ui.close_menu();
                        }
                    });
                }

                if close_clicked {
                    if tab_viewer.on_close(tab) {
                        self.to_remove
                            .push((surface_index, node_index, tab_index).into());
                    } else {
                        *active = tab_index;
                        self.new_focused = Some((surface_index, node_index));
                    }
                }
                let response = tabs_ui.interact(response.rect, id, sense);
                if response.drag_started() {
                    state.drag_start = response.hover_pos();
                }

                if let Some(pos) = tabs_ui.input(|i| i.pointer.hover_pos()) {
                    // Use response.rect.contains instead of
                    // response.hovered as the dragged tab covers
                    // the underlying tab
                    if state.drag_start.is_some() && response.rect.contains(pos) {
                        self.tab_hover_rect = Some((response.rect, tab_index));
                    }
                }

                response
            };

            // Paint hline below each tab unless its active (or option says otherwise).
            let Node::Leaf { tabs, active, .. } = &mut self.dock_state[surface_index][node_index]
            else {
                unreachable!()
            };
            let tab = &mut tabs[tab_index.0];
            let style = match fade {
                Some(fade) => fade,
                None => self.style.as_ref().unwrap(),
            };
            let tab_style = tab_viewer.tab_style_override(tab, &style.tab);
            let tab_style = tab_style.as_ref().unwrap_or(&style.tab);

            if !is_active || tab_style.hline_below_active_tab_name {
                let px = tabs_ui.ctx().pixels_per_point().recip();
                tabs_ui.painter().hline(
                    response.rect.x_range(),
                    tabbar_outer_rect.bottom() - px,
                    (px, style.tab_bar.hline_color),
                );
            }

            if response.clicked() {
                *active = tab_index;
                self.new_focused = Some((surface_index, node_index));
            }

            if self.show_close_buttons && response.middle_clicked() {
                if tab_viewer.on_close(tab) {
                    self.to_remove
                        .push((surface_index, node_index, tab_index).into());
                } else {
                    *active = tab_index;
                    self.new_focused = Some((surface_index, node_index));
                }
            }

            tab_viewer.on_tab_button(tab, &response);
        }
    }

    fn tab_plus(
        &mut self,
        ui: &mut Ui,
        node_index: NodeIndex,
        tab_viewer: &mut impl TabViewer<Tab = Tab>,
        tabbar_outer_rect: Rect,
        offset: f32,
        fade_style: Option<&Style>,
    ) {
        let rect = Rect::from_min_max(
            tabbar_outer_rect.right_top() - vec2(Style::TAB_ADD_BUTTON_SIZE + offset, 0.0),
            tabbar_outer_rect.right_bottom() - vec2(offset, 2.0),
        );

        let ui = &mut ui.child_ui_with_id_source(
            rect,
            Layout::left_to_right(Align::Center),
            (node_index, "tab_add"),
        );

        let (rect, mut response) = ui.allocate_exact_size(ui.available_size(), Sense::click());

        response = response.on_hover_cursor(CursorIcon::PointingHand);

        let style = fade_style.unwrap_or_else(|| self.style.as_ref().unwrap());
        let color = if response.hovered() {
            ui.painter()
                .rect_filled(rect, Rounding::none(), style.buttons.add_tab_bg_fill);
            style.buttons.add_tab_active_color
        } else {
            style.buttons.add_tab_color
        };

        let mut plus_rect = rect;

        rect_set_size_centered(&mut plus_rect, Vec2::splat(Style::TAB_ADD_PLUS_SIZE));

        ui.painter().line_segment(
            [plus_rect.center_top(), plus_rect.center_bottom()],
            Stroke::new(1.0, color),
        );
        ui.painter().line_segment(
            [plus_rect.right_center(), plus_rect.left_center()],
            Stroke::new(1.0, color),
        );

        // Draw button left border
        ui.painter().vline(
            rect.left(),
            rect.y_range(),
            Stroke::new(
                ui.ctx().pixels_per_point().recip(),
                style.buttons.add_tab_border_color,
            ),
        );

        let popup_id = ui.id().with("tab_add_popup");
        popup_under_widget(ui, popup_id, &response, |ui| {
            tab_viewer.add_popup(ui, node_index);
        });

        if response.clicked() {
            if self.show_add_popup {
                ui.memory_mut(|mem| mem.toggle_popup(popup_id));
            }
            tab_viewer.on_add(node_index);
        }
    }

    /// * `active` means "the tab that is opened in the parent panel".
    /// * `focused` means "the tab that was last interacted with".
    ///
    /// Returns the main button response plus the response of the close button, if any.
    #[allow(clippy::too_many_arguments)]
    fn tab_title(
        &mut self,
        ui: &mut Ui,
        tab_style: &TabStyle,
        id: Id,
        label: WidgetText,
        focused: bool,
        active: bool,
        is_being_dragged: bool,
        prefered_width: Option<f32>,
        show_close_button: bool,
        fade: Option<&Style>,
    ) -> (Response, Option<Response>) {
        let style = fade.unwrap_or_else(|| self.style.as_ref().unwrap());
        let galley = label.into_galley(ui, None, f32::INFINITY, TextStyle::Button);
        let x_spacing = 8.0;
        let text_width = galley.size().x + 2.0 * x_spacing;
        let close_button_size = if show_close_button {
            Style::TAB_CLOSE_BUTTON_SIZE.min(style.tab_bar.height)
        } else {
            0.0
        };

        // Compute total width of the tab bar.
        let minimum_width = tab_style
            .minimum_width
            .unwrap_or(0.0)
            .at_least(text_width + close_button_size);
        let tab_width = prefered_width.unwrap_or(0.0).at_least(minimum_width);

        let (rect, mut response) =
            ui.allocate_exact_size(vec2(tab_width, ui.available_height()), Sense::hover());
        if !ui.memory(|mem| mem.is_anything_being_dragged()) && self.draggable_tabs {
            response = response.on_hover_cursor(CursorIcon::PointingHand);
        }

        let tab_style = if focused || is_being_dragged {
            &tab_style.focused
        } else if active {
            &tab_style.active
        } else if response.hovered() {
            &tab_style.hovered
        } else {
            &tab_style.inactive
        };

        // Draw the full tab first and then the stroke on top to avoid the stroke
        // mixing with the background color.
        ui.painter()
            .rect_filled(rect, tab_style.rounding, tab_style.bg_fill);
        let stroke_rect = rect_stroke_box(rect, 1.0);
        ui.painter().rect_stroke(
            stroke_rect,
            tab_style.rounding,
            Stroke::new(1.0, tab_style.outline_color),
        );
        if !is_being_dragged {
            // Make the tab name area connect with the tab ui area.
            ui.painter().hline(
                RangeInclusive::new(
                    stroke_rect.min.x + f32::max(tab_style.rounding.sw, 1.5),
                    stroke_rect.max.x - f32::max(tab_style.rounding.se, 1.5),
                ),
                stroke_rect.bottom(),
                Stroke::new(2.0, tab_style.bg_fill),
            );
        }

        let mut text_rect = rect;
        text_rect.set_width(tab_width - close_button_size);

        let text_pos = {
            let pos = Align2::CENTER_CENTER.pos_in_rect(&text_rect.shrink2(vec2(x_spacing, 0.0)));
            pos - galley.size() / 2.0
        };

        let override_text_color = (!galley.galley_has_color).then_some(tab_style.text_color);

        ui.painter().add(TextShape {
            pos: text_pos,
            galley: galley.galley,
            underline: Stroke::NONE,
            override_text_color,
            angle: 0.0,
        });

        let close_response = show_close_button.then(|| {
            let mut close_button_rect = rect;
            close_button_rect.set_left(text_rect.right());
            close_button_rect =
                Rect::from_center_size(close_button_rect.center(), Vec2::splat(close_button_size));

            let response = ui
                .interact(close_button_rect, id, Sense::click())
                .on_hover_cursor(CursorIcon::PointingHand);

            let color = if response.hovered() {
                style.buttons.close_tab_active_color
            } else {
                style.buttons.close_tab_color
            };

            if response.hovered() {
                let mut rounding = tab_style.rounding;
                rounding.nw = 0.0;
                rounding.sw = 0.0;

                ui.painter().rect_filled(
                    close_button_rect,
                    rounding,
                    style.buttons.add_tab_bg_fill,
                );
            }

            let mut x_rect = close_button_rect;
            rect_set_size_centered(&mut x_rect, Vec2::splat(Style::TAB_CLOSE_X_SIZE));
            ui.painter().line_segment(
                [x_rect.left_top(), x_rect.right_bottom()],
                Stroke::new(1.0, color),
            );
            ui.painter().line_segment(
                [x_rect.right_top(), x_rect.left_bottom()],
                Stroke::new(1.0, color),
            );

            response
        });

        (response, close_response)
    }

    fn tab_bar_scroll(
        &mut self,
        ui: &mut Ui,
        (surface_index, node_index): (SurfaceIndex, NodeIndex),
        actual_width: f32,
        available_width: f32,
        tabbar_response: &Response,
        fade_style: Option<&Style>,
    ) {
        let Node::Leaf { scroll, .. } = &mut self.dock_state[surface_index][node_index] else {
            unreachable!()
        };
        let overflow = (actual_width - available_width).at_least(0.0);
        let style = fade_style.unwrap_or_else(|| self.style.as_ref().unwrap());

        // Compare to 1.0 and not 0.0 to avoid drawing a scroll bar due
        // to floating point precision issue during tab drawing.
        if overflow > 1.0 {
            if style.tab_bar.show_scroll_bar_on_overflow {
                // Draw scroll bar
                let bar_height = 7.5;
                let (scroll_bar_rect, _scroll_bar_response) = ui.allocate_exact_size(
                    vec2(ui.available_width(), bar_height),
                    Sense::click_and_drag(),
                );

                // Compute scroll bar handle position and size.
                let overflow_ratio = actual_width / available_width;
                let scroll_ratio = -*scroll / overflow;

                let scroll_bar_handle_size = overflow_ratio.recip() * scroll_bar_rect.width();
                let scroll_bar_handle_start = lerp(
                    scroll_bar_rect.left()..=scroll_bar_rect.right() - scroll_bar_handle_size,
                    scroll_ratio,
                );
                let scroll_bar_handle_rect = Rect::from_min_size(
                    pos2(scroll_bar_handle_start, scroll_bar_rect.min.y),
                    vec2(scroll_bar_handle_size, bar_height),
                );

                let scroll_bar_handle_response = ui.interact(
                    scroll_bar_handle_rect,
                    self.id.with((node_index, "node")),
                    Sense::drag(),
                );

                // Coefficient to apply to input displacements so that we move the scroll by the correct amount.
                let points_to_scroll_coefficient =
                    overflow / (scroll_bar_rect.width() - scroll_bar_handle_size);

                *scroll -= scroll_bar_handle_response.drag_delta().x * points_to_scroll_coefficient;

                if let Some(pos) = ui.input(|i| i.pointer.hover_pos()) {
                    if scroll_bar_rect.contains(pos) {
                        *scroll += ui.input(|i| i.scroll_delta.y + i.scroll_delta.x)
                            * points_to_scroll_coefficient;
                    }
                }

                // Draw the bar.
                ui.painter()
                    .rect_filled(scroll_bar_rect, 0.0, ui.visuals().extreme_bg_color);

                ui.painter().rect_filled(
                    scroll_bar_handle_rect,
                    bar_height / 2.0,
                    ui.visuals()
                        .widgets
                        .style(&scroll_bar_handle_response)
                        .bg_fill,
                );
            }

            // Handle user input.
            if tabbar_response.hovered() {
                *scroll += ui.input(|i| i.scroll_delta.y + i.scroll_delta.x);
            }
        }

        *scroll = scroll.clamp(-overflow, 0.0);
    }

    #[allow(clippy::too_many_arguments)]
    fn tab_body(
        &mut self,
        ui: &mut Ui,
        state: &State,
        (surface_index, node_index): (SurfaceIndex, NodeIndex),
        tab_viewer: &mut impl TabViewer<Tab = Tab>,
        spacing: Vec2,
        tabbar_response: Response,
        fade: Option<(&Style, f32)>,
    ) {
        let (body_rect, _body_response) =
            ui.allocate_exact_size(ui.available_size_before_wrap(), Sense::hover());

        let Node::Leaf {
            rect,
            tabs,
            active,
            viewport,
            ..
        } = &mut self.dock_state[surface_index][node_index]
        else {
            unreachable!();
        };

        if let Some(tab) = tabs.get_mut(active.0) {
            *viewport = body_rect;

            if ui.input(|i| i.pointer.any_click()) {
                if let Some(pos) = ui.input(|i| i.pointer.hover_pos()) {
                    if body_rect.contains(pos) && Some(ui.layer_id()) == ui.ctx().layer_id_at(pos) {
                        self.new_focused = Some((surface_index, node_index));
                    }
                }
            }

            let (style, fade_factor) = fade.unwrap_or_else(|| (self.style.as_ref().unwrap(), 1.0));
            let tabs_styles = tab_viewer.tab_style_override(tab, &style.tab);

            let tabs_style = tabs_styles.as_ref().unwrap_or(&style.tab);

            if tab_viewer.clear_background(tab) {
                ui.painter()
                    .rect_filled(body_rect, 0.0, tabs_style.tab_body.bg_fill);
            }

            // Construct a new ui with the correct tab id.
            //
            // We are forced to use `Ui::new` because other methods (eg: push_id) always mix
            // the provided id with their own which would cause tabs to change id when moved
            // from node to node.
            let id = self.id.with(tab_viewer.id(tab));
            ui.ctx().check_for_id_clash(id, body_rect, "a tab with id");
            let ui = &mut Ui::new(
                ui.ctx().clone(),
                ui.layer_id(),
                id,
                body_rect,
                ui.clip_rect(),
            );
            ui.set_clip_rect(Rect::from_min_max(ui.cursor().min, ui.clip_rect().max));

            // Use initial spacing for ui.
            ui.spacing_mut().item_spacing = spacing;

            // Offset the background rectangle up to hide the top border behind the clip rect.
            // To avoid anti-aliasing lines when the stroke width is not divisible by two, we
            // need to calculate the effective anti-aliased stroke width.
            let effective_stroke_width = (tabs_style.tab_body.stroke.width / 2.0).ceil() * 2.0;
            let tab_body_rect = Rect::from_min_max(
                ui.clip_rect().min - vec2(0.0, effective_stroke_width),
                ui.clip_rect().max,
            );
            ui.painter().rect(
                rect_stroke_box(tab_body_rect, tabs_style.tab_body.stroke.width),
                tabs_style.tab_body.rounding,
                tabs_style.tab_body.bg_fill,
                tabs_style.tab_body.stroke,
            );

            if self.scroll_area_in_tabs {
                ScrollArea::both().show(ui, |ui| {
                    Frame::none()
                        .inner_margin(tabs_style.tab_body.inner_margin)
                        .show(ui, |ui| {
                            if fade_factor != 1.0 {
                                fade_visuals(ui.visuals_mut(), fade_factor);
                            }
                            let available_rect = ui.available_rect_before_wrap();
                            ui.expand_to_include_rect(available_rect);
                            tab_viewer.ui(ui, tab);
                        });
                });
            } else {
                Frame::none()
                    .inner_margin(tabs_style.tab_body.inner_margin)
                    .show(ui, |ui| {
                        if fade_factor != 1.0 {
                            fade_visuals(ui.visuals_mut(), fade_factor);
                        }
                        tab_viewer.ui(ui, tab);
                    });
            }
        }

        if let Some(pointer) = ui.input(|i| i.pointer.hover_pos()) {
            // Prevent borrow checker issues.
            let rect = rect.to_owned();

            // Use rect.contains instead of response.hovered as the dragged tab covers
            // the underlying responses.
            if state.drag_start.is_some() && rect.contains(pointer) {
                let on_title_bar = tabbar_response.rect.contains(pointer);
                let (dst, tab) = {
                    match self.tab_hover_rect {
                        Some((rect, tab_index)) => (
                            TreeComponent::Tab(surface_index, node_index, tab_index),
                            Some(rect),
                        ),
                        None => (
                            TreeComponent::Node(surface_index, node_index),
                            on_title_bar.then_some(tabbar_response.rect),
                        ),
                    }
                };

                self.hover_data = Some(HoverData { rect, dst, tab });
            }
        }
    }

    /// Returns some when windows are fading, and what surface index is being hovered over
    #[inline(always)]
    fn hovered_window_surface(
        &self,
        state: &mut State,
        hold_time: f32,
        ctx: &Context,
    ) -> Option<SurfaceIndex> {
        if let Some(dnd_state) = &state.dnd {
            if dnd_state.is_locked(self.style.as_ref().unwrap(), ctx) {
                state.window_fade = Some((Instant::now(), dnd_state.hover.dst.surface_address()));
            }
        }

        state.window_fade.and_then(|(time, surface)| {
            ctx.request_repaint();
            (time.elapsed().as_secs_f32() < hold_time).then_some(surface)
        })
    }

    /// Resolve where a dragged tab would land given it's dropped this frame, returns ``None`` when the resulting drop is an invalid move.
    fn show_drag_drop_overlay(
        &mut self,
        ui: &Ui,
        state: &mut State,
        tab_viewer: &impl TabViewer<Tab = Tab>,
    ) -> Option<TabDestination> {
        let drag_state = state.dnd.as_mut().unwrap();
        let style = self.style.as_ref().unwrap();

        // If were hovering over ourselves, we're not moving anywhere.
        if drag_state.hover.dst.node_address() == drag_state.drag.src.node_address()
            && drag_state.is_on_title_bar()
        {
            return None;
        }

        let deserted_node = {
            match (
                drag_state.drag.src.node_address(),
                drag_state.hover.dst.node_address(),
            ) {
                ((src_surf, Some(src_node)), (dst_surf, Some(dst_node))) => {
                    src_surf == dst_surf
                        && src_node == dst_node
                        && self.dock_state[src_surf][src_node].tabs_count() == 1
                }
                _ => false,
            }
        };

        // Not all scenarios can house all splits.
        let restricted_splits = if drag_state.hover.dst.is_surface() || deserted_node {
            AllowedSplits::None
        } else {
            AllowedSplits::All
        };
        let allowed_splits = self.allowed_splits & restricted_splits;

        let allowed_in_window = match drag_state.drag.src {
            TreeComponent::Tab(surface, node, tab) => {
                let Node::Leaf { tabs, .. } = &mut self.dock_state[surface][node] else {
                    unreachable!("tab drags can only come from leaf nodes")
                };
                tab_viewer.allowed_in_windows(&mut tabs[tab.0])
            }
            _ => todo!("collections of tabs, like nodes or surfaces, can't be dragged! (yet)"),
        };

        if let Some(pointer) = ui.input(|i| i.pointer.hover_pos()) {
            drag_state.pointer = pointer;
        }

        let window_bounds = self.window_bounds.unwrap();
        if drag_state.is_on_title_bar()
            || style.overlay.overlay_type == OverlayType::HighlightedAreas
        {
            drag_state.resolve_traditional(
                ui,
                style,
                allowed_splits,
                allowed_in_window,
                window_bounds,
            )
        } else {
            drag_state.resolve_icon_based(
                ui,
                style,
                allowed_splits,
                allowed_in_window,
                window_bounds,
            )
        }
    }
}

impl<'tree, Tab> std::fmt::Debug for DockArea<'tree, Tab> {
    fn fmt(&self, f: &mut std::fmt::Formatter<'_>) -> std::fmt::Result {
        f.debug_struct("DockArea").finish_non_exhaustive()
    }
}<|MERGE_RESOLUTION|>--- conflicted
+++ resolved
@@ -880,17 +880,13 @@
 
                 if self.tab_context_menus {
                     response = response.context_menu(|ui| {
-<<<<<<< HEAD
-                        tab_viewer.context_menu(ui, tab);
+                        tab_viewer.context_menu(ui, tab, node_index);
                         if (surface_index.is_main() || !is_lonely_tab)
                             && ui.button("Eject").clicked()
                         {
                             self.to_detach.push((surface_index, node_index, tab_index));
                             ui.close_menu();
                         }
-=======
-                        tab_viewer.context_menu(ui, tab, node_index);
->>>>>>> fabec096
                         if show_close_button && ui.button("Close").clicked() {
                             if tab_viewer.on_close(tab) {
                                 self.to_remove
