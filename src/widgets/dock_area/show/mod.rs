--- conflicted
+++ resolved
@@ -402,16 +402,12 @@
                 if response.has_focus() {
                     // Prevent the default behaviour of removing focus from the separators when the
                     // arrow keys are pressed
-<<<<<<< HEAD
-                    ui.memory_mut(|m| m.set_focus_lock_filter(response.id, EventFilter { arrows: should_respond_to_arrow_keys, tab: false, escape: false }));
-=======
                     ui.memory_mut(|m| m.set_focus_lock_filter(response.id, EventFilter {
                         horizontal_arrows: should_respond_to_arrow_keys,
                         vertical_arrows: should_respond_to_arrow_keys,
                         tab: false,
                         escape: false
                     }));
->>>>>>> 67cf9943
                 }
 
                 let arrow_key_offset = if response.has_focus() && should_respond_to_arrow_keys {
