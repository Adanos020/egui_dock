--- conflicted
+++ resolved
@@ -1227,7 +1227,6 @@
                     tabs_style.tab_body.stroke,
                 );
 
-<<<<<<< HEAD
                 ScrollArea::new(tab_viewer.scroll_bars(tab)).show(ui, |ui| {
                     Frame::none()
                         .inner_margin(tabs_style.tab_body.inner_margin)
@@ -1241,7 +1240,7 @@
                         });
                 });
             }
-=======
+
             // Construct a new ui with the correct tab id.
             //
             // We are forced to use `Ui::new` because other methods (eg: push_id) always mix
@@ -1286,7 +1285,6 @@
                         tab_viewer.ui(ui, tab);
                     });
             });
->>>>>>> 179832dd
         }
 
         // change hover destination
