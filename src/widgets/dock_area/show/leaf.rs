use egui::{
    emath::TSTransform, epaint::TextShape, lerp, pos2, vec2, Align, Align2, Button, Color32,
    CornerRadius, CursorIcon, Frame, Id, Key, LayerId, Layout, NumExt, Order, Rect, Response,
    ScrollArea, Sense, Shape, Stroke, StrokeKind, TextStyle, Ui, UiBuilder, Vec2, WidgetText,
};
use std::ops::RangeInclusive;

use crate::dock_area::tab_removal::{ForcedRemoval, TabRemoval};
use crate::node::LeafNode;
use crate::{
    dock_area::{
        drag_and_drop::{DragData, DragDropState, HoverData, TreeComponent},
        state::State,
    },
    utils::{fade_visuals, rect_set_size_centered, rect_stroke_box},
    DockArea, Node, NodeIndex, Style, SurfaceIndex, TabAddAlign, TabIndex, TabStyle, TabViewer,
};

use crate::popup::popup_under_widget;

impl<Tab> DockArea<'_, Tab> {
    pub(super) fn show_leaf(
        &mut self,
        ui: &mut Ui,
        state: &mut State,
        (surface_index, node_index): (SurfaceIndex, NodeIndex),
        tab_viewer: &mut impl TabViewer<Tab = Tab>,
        fade_style: Option<(&Style, f32)>,
    ) {
        assert!(self.dock_state[surface_index][node_index].is_leaf());
        let collapsed = self.dock_state[surface_index][node_index].is_collapsed();

        let rect = self.dock_state[surface_index][node_index]
            .rect()
            .expect("This node must be a leaf");
        let ui = &mut ui.new_child(
            UiBuilder::new()
                .max_rect(rect)
                .layout(Layout::top_down_justified(Align::Min))
                .id_salt((node_index, "node")),
        );
        let spacing = ui.spacing().item_spacing;
        ui.spacing_mut().item_spacing = Vec2::ZERO;
        ui.set_clip_rect(rect);

        if self.dock_state[surface_index][node_index].tabs_count() == 0 {
            return;
        }
        let tabbar_rect = self.tab_bar(
            ui,
            state,
            (surface_index, node_index),
            tab_viewer,
            fade_style.map(|(style, _)| style),
            collapsed,
        );
        self.tab_body(
            ui,
            state,
            (surface_index, node_index),
            tab_viewer,
            spacing,
            tabbar_rect,
            fade_style,
            collapsed,
        );

        let tabs = self.dock_state[surface_index][node_index]
            .tabs_mut()
            .expect("This node must be a leaf here");
        for (tab_index, tab) in tabs.iter_mut().enumerate() {
            if tab_viewer.force_close(tab) {
                self.to_remove.push(TabRemoval::Tab(
                    surface_index,
                    node_index,
                    TabIndex(tab_index),
                    ForcedRemoval(true),
                ));
            }
        }
    }

    fn tab_bar(
        &mut self,
        ui: &mut Ui,
        state: &mut State,
        (surface_index, node_index): (SurfaceIndex, NodeIndex),
        tab_viewer: &mut impl TabViewer<Tab = Tab>,
        fade_style: Option<&Style>,
        collapsed: bool,
    ) -> Rect {
        assert!(self.dock_state[surface_index][node_index].is_leaf());

        let style = fade_style.unwrap_or_else(|| self.style.as_ref().unwrap());
        let (tabbar_outer_rect, tabbar_response) = ui.allocate_exact_size(
            vec2(ui.available_width(), style.tab_bar.height),
            Sense::hover(),
        );
        ui.painter().rect_filled(
            tabbar_outer_rect,
            style.tab_bar.corner_radius,
            style.tab_bar.bg_fill,
        );

        let tabbar_outer_rect = tabbar_outer_rect - style.tab_bar.inner_margin;

        let mut available_width = tabbar_outer_rect.width();
        let scroll_bar_width = available_width;
        if available_width == 0.0 {
            return tabbar_outer_rect;
        }

        // Reserve space for the buttons at the ends of the tab bar.

        if self.show_add_buttons {
            available_width -= Style::TAB_ADD_BUTTON_SIZE;
        }

        if self.show_leaf_close_all_buttons {
            available_width -= Style::TAB_CLOSE_ALL_BUTTON_SIZE;
        }

        if self.show_leaf_collapse_buttons {
            available_width -= Style::TAB_COLLAPSE_BUTTON_SIZE;
        }

        let actual_width = {
            let leaf = self.dock_state[surface_index][node_index]
                .get_leaf_mut()
                .expect("This node must be a leaf");

            let tabbar_inner_rect = Rect::from_min_size(
                (tabbar_outer_rect.min - pos2(-leaf.scroll, 0.0)
                    + vec2(
                        if self.show_leaf_collapse_buttons {
                            Style::TAB_COLLAPSE_BUTTON_SIZE
                        } else {
                            0.0
                        },
                        0.0,
                    ))
                .to_pos2(),
                vec2(tabbar_outer_rect.width(), tabbar_outer_rect.height()),
            );

            let tabs_ui = &mut ui.new_child(
                UiBuilder::new()
                    .max_rect(tabbar_inner_rect)
                    .layout(Layout::left_to_right(Align::Center))
                    .id_salt("tabs"),
            );

            let mut clip_rect = tabbar_outer_rect;
            clip_rect.set_width(available_width);
            if self.show_leaf_collapse_buttons {
                clip_rect = clip_rect.translate(vec2(Style::TAB_COLLAPSE_BUTTON_SIZE, 0.0));
            }
            tabs_ui.set_clip_rect(clip_rect);

            // Desired size for tabs in "expanded" mode.
            let prefered_width = style
                .tab_bar
                .fill_tab_bar
                .then_some(available_width / (leaf.tabs.len() as f32));

            self.tabs(
                tabs_ui,
                state,
                (surface_index, node_index),
                tab_viewer,
                tabbar_outer_rect,
                prefered_width,
                fade_style,
            );

            // Draw hline from tab end to edge of tab bar.
            let px = ui.ctx().pixels_per_point().recip();
            let style = fade_style.unwrap_or_else(|| self.style.as_ref().unwrap());

            ui.painter().hline(
                tabs_ui.min_rect().right().min(clip_rect.right())..=tabbar_outer_rect.right(),
                tabbar_outer_rect.bottom() - px,
                (px, style.tab_bar.hline_color),
            );

            // Add button at the ends of the tab bar.
            if self.show_add_buttons {
                let offset = match style.buttons.add_tab_align {
                    TabAddAlign::Left => {
                        (clip_rect.width() - tabs_ui.min_rect().width()).at_least(0.0)
                    }
                    TabAddAlign::Right => 0.0,
                } + if self.show_leaf_close_all_buttons {
                    Style::TAB_CLOSE_ALL_BUTTON_SIZE
                } else {
                    0.0
                };
                self.tab_plus(
                    ui,
                    surface_index,
                    node_index,
                    tab_viewer,
                    tabbar_outer_rect,
                    offset,
                    fade_style,
                );
            }

            if self.show_leaf_close_all_buttons {
                // Current leaf contains non-closable tabs.
                let disabled = self.dock_state[surface_index][node_index]
                    .get_leaf_mut()
                    .map(|leaf| !leaf.tabs.iter_mut().all(|tab| tab_viewer.is_closeable(tab)))
                    .expect("This node must be a leaf");

                // Current window contains non-closable tabs.
                let close_window_disabled = disabled
                    || !self.dock_state[surface_index].iter_mut().all(|node| {
                        node.get_leaf_mut().is_none_or(|leaf| {
                            leaf.tabs.iter_mut().all(|tab| tab_viewer.is_closeable(tab))
                        })
                    });

                self.tab_close_all(
                    ui,
                    surface_index,
                    node_index,
                    tabbar_outer_rect,
                    fade_style,
                    disabled,
                    close_window_disabled,
                )
            }

            if self.show_leaf_collapse_buttons {
                self.tab_collapse(
                    ui,
                    surface_index,
                    node_index,
                    tabbar_outer_rect,
                    fade_style,
                    collapsed,
                )
            }

            tabs_ui.min_rect().width()
        };

        self.tab_bar_scroll(
            ui,
            state,
            (surface_index, node_index),
            actual_width,
            available_width,
            scroll_bar_width,
            &tabbar_response,
            fade_style,
        );

        tabbar_outer_rect
    }

    #[allow(clippy::too_many_arguments)]
    fn tabs(
        &mut self,
        tabs_ui: &mut Ui,
        state: &mut State,
        (surface_index, node_index): (SurfaceIndex, NodeIndex),
        tab_viewer: &mut impl TabViewer<Tab = Tab>,
        tabbar_outer_rect: Rect,
        preferred_width: Option<f32>,
        fade: Option<&Style>,
    ) {
        assert!(self.dock_state[surface_index][node_index].is_leaf());

        let focused = self.dock_state.focused_leaf();
        let tabs_len = {
            let tabs = self.dock_state[surface_index][node_index]
                .tabs()
                .expect("This node must be a leaf here");
            tabs.len()
        };

        for tab_index in 0..tabs_len {
            let id = self
                .id
                .with((surface_index, "surface"))
                .with((node_index, "node"))
                .with((tab_index, "tab"));
            let tab_index = TabIndex(tab_index);
            let is_being_dragged = tabs_ui.ctx().is_being_dragged(id)
                && tabs_ui.input(|i| i.pointer.is_decidedly_dragging())
                && self.draggable_tabs;

            if is_being_dragged {
                tabs_ui.output_mut(|o| o.cursor_icon = CursorIcon::Grabbing);
            }

            let (is_active, label, tab_style, closeable) = {
                let leaf = self.dock_state[surface_index][node_index]
                    .get_leaf_mut()
                    .expect("This node must be a leaf");
                let style = fade.unwrap_or_else(|| self.style.as_ref().unwrap());
                let tab_style = tab_viewer.tab_style_override(&leaf.tabs[tab_index.0], &style.tab);
                (
                    leaf.active == tab_index || is_being_dragged,
                    tab_viewer.title(&mut leaf.tabs[tab_index.0]),
                    tab_style.unwrap_or(style.tab.clone()),
                    tab_viewer.is_closeable(&leaf.tabs[tab_index.0]),
                )
            };

            let show_close_button = self.show_close_buttons && closeable;

            let (response, title_id) = if is_being_dragged {
                let layer_id = LayerId::new(Order::Tooltip, id);
                let response = tabs_ui
                    .scope_builder(UiBuilder::new().layer_id(layer_id), |ui| {
                        self.tab_title(
                            ui,
                            &tab_style,
                            id,
                            label,
                            is_active && Some((surface_index, node_index)) == focused,
                            is_active,
                            is_being_dragged,
                            preferred_width,
                            show_close_button,
                            fade,
                        )
                    })
                    .response;
                let title_id = response.id;

                let response =
                    tabs_ui.interact(response.rect, id.with("dragged"), Sense::click_and_drag());

                if let Some(pointer_pos) = tabs_ui.ctx().pointer_interact_pos() {
                    let start = *state.drag_start.get_or_insert(pointer_pos);
                    let delta = pointer_pos - start;
                    if delta.x.abs() > 30.0 || delta.y.abs() > 6.0 {
                        tabs_ui
                            .ctx()
                            .transform_layer_shapes(layer_id, TSTransform::new(delta, 1.0));

                        tabs_ui.memory_mut(|mem| {
                            mem.data.insert_temp(
                                self.id.with("drag_data"),
                                Some(DragData {
                                    src: TreeComponent::Tab(surface_index, node_index, tab_index),
                                    rect: self.dock_state[surface_index][node_index]
                                        .rect()
                                        .unwrap(),
                                }),
                            );
                        });
                    }
                }

                (response, title_id)
            } else {
                if tab_index.0 != 0 {
                    tabs_ui.allocate_space(vec2(tab_style.spacing, 0.0));
                }
                let (mut response, close_response) = self.tab_title(
                    tabs_ui,
                    &tab_style,
                    id,
                    label,
                    is_active && Some((surface_index, node_index)) == focused,
                    is_active,
                    is_being_dragged,
                    preferred_width,
                    show_close_button,
                    fade,
                );
                let title_id = response.id;
                let close_clicked = close_response.is_some_and(|res| res.clicked());
                let is_lonely_tab = self.dock_state[surface_index].num_tabs() == 1;

                if self.show_tab_name_on_hover {
                    let tabs = self.dock_state[surface_index][node_index]
                        .tabs_mut()
                        .expect("This node must be a leaf");
                    let tab = &mut tabs[tab_index.0];
                    response = response.on_hover_ui(|ui| {
                        ui.label(tab_viewer.title(tab));
                    });
                }

                if self.tab_context_menus {
                    let eject_button =
                        Button::new(&self.dock_state.translations.tab_context_menu.eject_button);
                    let close_button =
                        Button::new(&self.dock_state.translations.tab_context_menu.close_button);

                    response.context_menu(|ui| {
                        let leaf = self.dock_state[surface_index][node_index]
                            .get_leaf_mut()
                            .expect("This node must be a leaf");
                        let tab = &mut leaf.tabs[tab_index.0];

                        tab_viewer.context_menu(ui, tab, surface_index, node_index);
                        if (surface_index.is_main() || !is_lonely_tab)
                            && tab_viewer.allowed_in_windows(tab)
                            && ui.add(eject_button).clicked()
                        {
                            self.to_detach.push((surface_index, node_index, tab_index));
                            ui.close();
                        }
                        if show_close_button && ui.add(close_button).clicked() {
<<<<<<< HEAD
                            if tab_viewer.on_close(tab) {
                                self.to_remove
                                    .push((surface_index, node_index, tab_index).into());
                            } else {
                                *active = tab_index;
                                self.new_focused = Some((surface_index, node_index));
                            }
                            ui.close();
=======
                            self.to_remove.push(TabRemoval::Tab(
                                surface_index,
                                node_index,
                                tab_index,
                                ForcedRemoval(false),
                            ));
                            ui.close_menu();
>>>>>>> 760ca8ab
                        }
                    });
                }

                if close_clicked {
                    self.to_remove.push(TabRemoval::Tab(
                        surface_index,
                        node_index,
                        tab_index,
                        ForcedRemoval(false),
                    ));
                }

                if let Some(pos) = state.last_hover_pos {
                    // Use response.rect.contains instead of
                    // response.hovered as the dragged tab covers
                    // the underlying tab
                    if state.drag_start.is_some() && response.rect.contains(pos) {
                        self.tab_hover_rect = Some((response.rect, tab_index));
                    }
                }

                (response, title_id)
            };

            // Paint hline below each tab unless its active (or option says otherwise).
            let leaf = self.dock_state[surface_index][node_index]
                .get_leaf_mut()
                .unwrap();
            let tab = &mut leaf.tabs[tab_index.0];
            let style = fade.unwrap_or_else(|| self.style.as_ref().unwrap());
            let tab_style = tab_viewer.tab_style_override(tab, &style.tab);
            let tab_style = tab_style.as_ref().unwrap_or(&style.tab);

            if !is_active || tab_style.hline_below_active_tab_name {
                let px = tabs_ui.ctx().pixels_per_point().recip();
                tabs_ui.painter().hline(
                    response.rect.x_range(),
                    tabbar_outer_rect.bottom() - px,
                    (px, style.tab_bar.hline_color),
                );
            }

            if response.clicked()
                || (tabs_ui.memory(|m| m.has_focus(title_id))
                    && tabs_ui.input(|i| i.key_pressed(Key::Enter) || i.key_pressed(Key::Space)))
            {
                leaf.active = tab_index;
                self.new_focused = Some((surface_index, node_index));
            }

            tab_viewer.on_tab_button(tab, &response);

            if self.show_close_buttons && tab_viewer.is_closeable(tab) && response.middle_clicked()
            {
                self.to_remove.push(TabRemoval::Tab(
                    surface_index,
                    node_index,
                    tab_index,
                    ForcedRemoval(false),
                ));
            }
        }
    }

    /// Draws the tab add button.
    #[allow(clippy::too_many_arguments)]
    fn tab_plus(
        &mut self,
        ui: &mut Ui,
        surface_index: SurfaceIndex,
        node_index: NodeIndex,
        tab_viewer: &mut impl TabViewer<Tab = Tab>,
        tabbar_outer_rect: Rect,
        offset: f32,
        fade_style: Option<&Style>,
    ) {
        let rect = Rect::from_min_max(
            tabbar_outer_rect.right_top() - vec2(Style::TAB_ADD_BUTTON_SIZE + offset, 0.0),
            tabbar_outer_rect.right_bottom() - vec2(offset, 2.0),
        );

        let ui = &mut ui.new_child(
            UiBuilder::new()
                .max_rect(rect)
                .layout(Layout::left_to_right(Align::Center))
                .id_salt((node_index, "tab_add")),
        );

        let (rect, mut response) = ui.allocate_exact_size(ui.available_size(), Sense::click());

        response = response.on_hover_cursor(CursorIcon::PointingHand);

        let style = fade_style.unwrap_or_else(|| self.style.as_ref().unwrap());
        let color = if response.hovered() || response.has_focus() {
            ui.painter()
                .rect_filled(rect, CornerRadius::ZERO, style.buttons.add_tab_bg_fill);
            style.buttons.add_tab_active_color
        } else {
            style.buttons.add_tab_color
        };

        let mut plus_rect = rect;

        rect_set_size_centered(&mut plus_rect, Vec2::splat(Style::TAB_ADD_PLUS_SIZE));

        ui.painter().line_segment(
            [plus_rect.center_top(), plus_rect.center_bottom()],
            Stroke::new(1.0, color),
        );
        ui.painter().line_segment(
            [plus_rect.right_center(), plus_rect.left_center()],
            Stroke::new(1.0, color),
        );

        // Draw button left border.
        ui.painter().vline(
            rect.left(),
            rect.y_range(),
            Stroke::new(
                ui.ctx().pixels_per_point().recip(),
                style.buttons.add_tab_border_color,
            ),
        );

        let popup_id = ui.id().with("tab_add_popup");
        popup_under_widget(ui, popup_id, &response, |ui| {
            tab_viewer.add_popup(ui, surface_index, node_index);
        });

        if response.clicked() {
            if self.show_add_popup {
                ui.memory_mut(|mem| mem.toggle_popup(popup_id));
            }
            tab_viewer.on_add(surface_index, node_index);
        }
    }

    /// Draws the close all button.
    #[allow(clippy::too_many_arguments)]
    #[allow(unused_assignments)]
    fn tab_close_all(
        &mut self,
        ui: &mut Ui,
        surface_index: SurfaceIndex,
        node_index: NodeIndex,
        tabbar_outer_rect: Rect,
        fade_style: Option<&Style>,
        disabled: bool,
        close_window_disabled: bool,
    ) {
        let rect = Rect::from_min_max(
            tabbar_outer_rect.right_top() - vec2(Style::TAB_CLOSE_ALL_BUTTON_SIZE, 0.0),
            tabbar_outer_rect.right_bottom() - vec2(0.0, 2.0),
        );

        let ui = &mut ui.new_child(
            UiBuilder::new()
                .max_rect(rect)
                .layout(Layout::left_to_right(Align::Center))
                .id_salt((node_index, "tab_close_all")),
        );

        let (rect, mut response) = ui.allocate_exact_size(ui.available_size(), Sense::click());

        let style = fade_style.unwrap_or_else(|| self.style.as_ref().unwrap());

        // Whether we're on "secondary button mode" due to modifier keys
        let on_secondary_button = self.is_on_secondary_button(surface_index, ui, &response);

        let mut stroke_color = if disabled {
            style.buttons.close_all_tabs_disabled_color
        } else if response.hovered() || response.has_focus() {
            if !(close_window_disabled && on_secondary_button) {
                ui.painter().rect_filled(
                    rect,
                    CornerRadius::ZERO,
                    style.buttons.close_all_tabs_bg_fill,
                );
            }
            style.buttons.close_all_tabs_active_color
        } else {
            style.buttons.close_all_tabs_color
        };

        let mut close_all_rect = rect;

        rect_set_size_centered(&mut close_all_rect, Vec2::splat(Style::TAB_CLOSE_ALL_SIZE));

        if !disabled {
            response = response.on_hover_cursor(CursorIcon::PointingHand);
        }

        if on_secondary_button {
            // Close the entire window
            if close_window_disabled {
                stroke_color = style.buttons.close_all_tabs_disabled_color;
                response = response
                    .on_hover_cursor(CursorIcon::NotAllowed)
                    .on_hover_text(
                        self.dock_state
                            .translations
                            .leaf
                            .close_all_button_disabled_tooltip
                            .as_str(),
                    );
            }
            Self::draw_close_window_symbol(ui, stroke_color, close_all_rect);
        } else {
            // Close all tabs in this leaf
            if !disabled {
                if !surface_index.is_main() && self.secondary_button_context_menu {
                    response.context_menu(|ui| {
                        ui.add_enabled_ui(!close_window_disabled, |ui| {
                            if ui
                                .button(&self.dock_state.translations.leaf.close_all_button)
                                .on_disabled_hover_text(
                                    self.dock_state
                                        .translations
                                        .leaf
                                        .close_all_button_disabled_tooltip
                                        .as_str(),
                                )
                                .clicked()
                            {
                                self.to_remove.push(TabRemoval::Window(surface_index));
                            }
                        });
                    });
                }
            } else {
                response = response
                    .on_hover_cursor(CursorIcon::NotAllowed)
                    .on_hover_text(
                        self.dock_state
                            .translations
                            .leaf
                            .close_button_disabled_tooltip
                            .as_str(),
                    );
            }

            if response.clicked() {
                if on_secondary_button {
                    if !close_window_disabled {
                        self.to_remove.push(TabRemoval::Window(surface_index));
                    }
                } else if !disabled {
                    self.to_remove
                        .push(TabRemoval::Node(surface_index, node_index));
                }
            }

            ui.painter().line_segment(
                [close_all_rect.left_top(), close_all_rect.right_bottom()],
                Stroke::new(1.0, stroke_color),
            );
            ui.painter().line_segment(
                [close_all_rect.right_top(), close_all_rect.left_bottom()],
                Stroke::new(1.0, stroke_color),
            );
        }

        // Draw button left border.
        ui.painter().vline(
            rect.left(),
            rect.y_range(),
            Stroke::new(
                ui.ctx().pixels_per_point().recip(),
                style.buttons.close_all_tabs_border_color,
            ),
        );

        if !disabled && !on_secondary_button {
            response = self.show_tooltip_hints(surface_index, response);
        }
    }

    /// Draws the collapse button.
    fn tab_collapse(
        &mut self,
        ui: &mut Ui,
        surface_index: SurfaceIndex,
        node_index: NodeIndex,
        tabbar_outer_rect: Rect,
        fade_style: Option<&Style>,
        collapsed: bool,
    ) {
        let rect = Rect::from_min_max(
            tabbar_outer_rect.left_top(),
            tabbar_outer_rect.left_bottom() + vec2(Style::TAB_COLLAPSE_BUTTON_SIZE, 0.0),
        );

        let ui = &mut ui.new_child(
            UiBuilder::new()
                .max_rect(rect)
                .layout(Layout::left_to_right(Align::Center))
                .id_salt((node_index, "tab_collapse")),
        );

        let (rect, mut response) = ui.allocate_exact_size(ui.available_size(), Sense::click());

        response = response.on_hover_cursor(CursorIcon::PointingHand);

        let style = fade_style.unwrap_or_else(|| self.style.as_ref().unwrap());

        // Whether we're on "secondary button mode" due to modifier keys
        let on_secondary_button = self.is_on_secondary_button(surface_index, ui, &response);

        let color = if response.hovered() || response.has_focus() {
            ui.painter().rect_filled(
                rect,
                CornerRadius::ZERO,
                style.buttons.collapse_tabs_bg_fill,
            );
            style.buttons.collapse_tabs_active_color
        } else {
            style.buttons.collapse_tabs_color
        };

        let mut arrow_rect = rect;
        rect_set_size_centered(&mut arrow_rect, Vec2::splat(Style::TAB_COLLAPSE_ARROW_SIZE));

        if on_secondary_button {
            // Collapse the entire window
            Self::draw_chevron_down(ui, style, color, arrow_rect);
        } else {
            // Draw arrow.
            Self::draw_arrow(collapsed, ui, color, arrow_rect);
        }

        // Draw button right border.
        ui.painter().vline(
            rect.right(),
            rect.y_range(),
            Stroke::new(
                ui.ctx().pixels_per_point().recip(),
                style.buttons.collapse_tabs_border_color,
            ),
        );

        if response.clicked() {
            if on_secondary_button {
                self.window_toggle_minimized(surface_index);
            } else {
                self.dock_state[surface_index][node_index].set_collapsed(!collapsed);
                self.dock_state[surface_index].node_update_collapsed(node_index);
                self.window_update_collapsed(surface_index, node_index);
            }
        }

        if !surface_index.is_main() && self.secondary_button_context_menu {
            response.context_menu(|ui| {
                if ui
                    .button(&self.dock_state.translations.leaf.minimize_button)
                    .clicked()
                {
                    ui.close();
                    self.window_toggle_minimized(surface_index);
                }
            });
        }

        if !on_secondary_button {
            self.show_tooltip_hints(surface_index, response);
        }
    }

    fn show_tooltip_hints(&mut self, surface_index: SurfaceIndex, response: Response) -> Response {
        if !surface_index.is_main()
            && self.show_secondary_button_hint
            && (self.secondary_button_context_menu || self.secondary_button_on_modifier)
        {
            let hint = if self.secondary_button_context_menu && self.secondary_button_on_modifier {
                &self
                    .dock_state
                    .translations
                    .leaf
                    .minimize_button_modifier_menu_hint
            } else if self.secondary_button_context_menu {
                &self.dock_state.translations.leaf.minimize_button_menu_hint
            } else {
                &self
                    .dock_state
                    .translations
                    .leaf
                    .minimize_button_modifier_hint
            };
            return response.on_hover_text(hint);
        }
        response
    }

    fn is_on_secondary_button(
        &self,
        surface_index: SurfaceIndex,
        ui: &mut Ui,
        response: &Response,
    ) -> bool {
        !surface_index.is_main()
            && self.secondary_button_on_modifier
            && ui.input(|i| {
                i.modifiers
                    .matches_logically(self.secondary_button_modifiers)
            })
            && (response.hovered() || response.has_focus() || response.is_pointer_button_down_on())
    }

    fn draw_close_window_symbol(ui: &mut Ui, stroke_color: Color32, close_all_rect: Rect) {
        ui.painter().add(Shape::line(
            vec![
                close_all_rect
                    .right_center()
                    .lerp(close_all_rect.right_bottom(), 0.5),
                close_all_rect.right_bottom(),
                close_all_rect.left_bottom(),
                close_all_rect.left_top(),
                close_all_rect
                    .center_top()
                    .lerp(close_all_rect.left_top(), 0.5),
            ],
            Stroke::new(1.0, stroke_color),
        ));
        ui.painter().line_segment(
            [close_all_rect.center_top(), close_all_rect.right_center()],
            Stroke::new(1.0, stroke_color),
        );
        ui.painter().line_segment(
            [close_all_rect.center(), close_all_rect.right_top()],
            Stroke::new(1.0, stroke_color),
        );
    }

    fn draw_arrow(collapsed: bool, ui: &mut Ui, color: Color32, arrow_rect: Rect) {
        ui.painter().add(Shape::convex_polygon(
            if collapsed {
                // Arrow pointing rightwards.
                vec![
                    arrow_rect.left_top(),
                    arrow_rect.right_center(),
                    arrow_rect.left_bottom(),
                ]
            } else {
                // Arrow pointing downwards.
                vec![
                    arrow_rect.left_top(),
                    arrow_rect.right_top(),
                    arrow_rect.center_bottom(),
                ]
            },
            color,
            Stroke::NONE,
        ));
    }

    fn draw_chevron_down(ui: &mut Ui, style: &Style, color: Color32, arrow_rect: Rect) {
        ui.painter().add(Shape::convex_polygon(
            // Arrow pointing downwards.
            vec![
                arrow_rect.left_top(),
                arrow_rect.right_top(),
                arrow_rect.center(),
            ],
            color,
            Stroke::NONE,
        ));

        // Chevron pointing downwards.
        ui.painter().add(Shape::convex_polygon(
            vec![
                arrow_rect.left_center(),
                arrow_rect.right_center(),
                arrow_rect.center_bottom(),
            ],
            color,
            Stroke::NONE,
        ));
        let color = style.buttons.minimize_window_bg_fill;
        ui.painter().add(Shape::convex_polygon(
            vec![
                arrow_rect
                    .left_center()
                    .lerp(arrow_rect.right_center(), 0.25),
                arrow_rect
                    .left_center()
                    .lerp(arrow_rect.right_center(), 0.75),
                arrow_rect.center().lerp(arrow_rect.center_bottom(), 0.5),
            ],
            color,
            Stroke::NONE,
        ));
    }

    /// Updates the collapsed state of the node and its parents.
    fn window_update_collapsed(&mut self, surface_index: SurfaceIndex, node_index: NodeIndex) {
        let surface = &mut self.dock_state[surface_index];
        let collapsed = surface[node_index].is_collapsed();
        if !collapsed {
            if let Some(window_state) = self.dock_state.get_window_state_mut(surface_index) {
                window_state.set_new(true);
            }
        } else if surface.root_node().is_some_and(|root| root.is_collapsed()) {
            let root_index = NodeIndex::root();
            let surface_height = if surface.root_node().is_some() {
                surface[root_index].rect().unwrap().height()
            } else {
                0.0
            };
            if let Some(window_state) = self.dock_state.get_window_state_mut(surface_index) {
                window_state.set_expanded_height(surface_height);
            }
        }
    }

    /// * `active` means "the tab that is opened in the parent panel".
    /// * `focused` means "the tab that was last interacted with".
    ///
    /// Returns the main button response plus the response of the close button, if any.
    #[allow(clippy::too_many_arguments)]
    fn tab_title(
        &mut self,
        ui: &mut Ui,
        tab_style: &TabStyle,
        id: Id,
        label: WidgetText,
        focused: bool,
        active: bool,
        is_being_dragged: bool,
        preferred_width: Option<f32>,
        show_close_button: bool,
        fade: Option<&Style>,
    ) -> (Response, Option<Response>) {
        let style = fade.unwrap_or_else(|| self.style.as_ref().unwrap());
        let galley = label.into_galley(ui, None, f32::INFINITY, TextStyle::Button);
        let x_spacing = 8.0;
        let text_width = galley.size().x + 2.0 * x_spacing;
        let close_button_size = if show_close_button {
            Style::TAB_CLOSE_BUTTON_SIZE.min(style.tab_bar.height)
        } else {
            0.0
        };

        // Compute total width of the tab bar.
        let minimum_width = tab_style
            .minimum_width
            .unwrap_or(0.0)
            .at_least(text_width + close_button_size);
        let tab_width = preferred_width.unwrap_or(0.0).at_least(minimum_width);

        let (_, tab_rect) = ui.allocate_space(vec2(tab_width, ui.available_height()));
        let mut response = ui.interact(tab_rect, id, Sense::click_and_drag());
        if ui.ctx().dragged_id().is_none() && self.draggable_tabs {
            response = response.on_hover_cursor(CursorIcon::Grab);
        }

        let tab_style = if focused || is_being_dragged {
            if response.has_focus() {
                &tab_style.focused_with_kb_focus
            } else {
                &tab_style.focused
            }
        } else if active {
            if response.has_focus() {
                &tab_style.active_with_kb_focus
            } else {
                &tab_style.active
            }
        } else if response.hovered() {
            &tab_style.hovered
        } else if response.has_focus() {
            &tab_style.inactive_with_kb_focus
        } else {
            &tab_style.inactive
        };

        // Draw the full tab first and then the stroke on top to avoid the stroke
        // mixing with the background color.
        ui.painter()
            .rect_filled(tab_rect, tab_style.corner_radius, tab_style.bg_fill);
        let stroke_rect = rect_stroke_box(tab_rect, 1.0);
        ui.painter().rect_stroke(
            stroke_rect,
            tab_style.corner_radius,
            Stroke::new(1.0, tab_style.outline_color),
            StrokeKind::Inside,
        );
        if !is_being_dragged {
            // Make the tab name area connect with the tab ui area.
            ui.painter().hline(
                RangeInclusive::new(
                    stroke_rect.min.x + f32::max(tab_style.corner_radius.sw.into(), 1.5),
                    stroke_rect.max.x - f32::max(tab_style.corner_radius.se.into(), 1.5),
                ),
                stroke_rect.bottom(),
                Stroke::new(2.0, tab_style.bg_fill),
            );
        }

        let mut text_rect = tab_rect;
        text_rect.set_width(text_rect.width() - close_button_size);
        let text_pos = {
            let pos = Align2::CENTER_CENTER.pos_in_rect(&text_rect.shrink2(vec2(x_spacing, 0.0)));
            pos - galley.size() / 2.0
        };

        ui.painter()
            .add(TextShape::new(text_pos, galley, tab_style.text_color));

        let close_response = show_close_button.then(|| {
            let mut close_button_rect = tab_rect;
            close_button_rect.set_left(text_rect.right());
            close_button_rect =
                Rect::from_center_size(close_button_rect.center(), Vec2::splat(close_button_size));

            let close_response = ui
                .interact(close_button_rect, id.with("close-button"), Sense::click())
                .on_hover_cursor(CursorIcon::PointingHand);

            let color = if close_response.hovered() || close_response.has_focus() {
                style.buttons.close_tab_active_color
            } else {
                style.buttons.close_tab_color
            };

            if close_response.hovered() || close_response.has_focus() {
                let mut corner_radius = tab_style.corner_radius;
                corner_radius.nw = 0;
                corner_radius.sw = 0;

                ui.painter().rect_filled(
                    close_button_rect,
                    corner_radius,
                    style.buttons.close_tab_bg_fill,
                );
            }

            let mut x_rect = close_button_rect;
            rect_set_size_centered(&mut x_rect, Vec2::splat(Style::TAB_CLOSE_X_SIZE));
            ui.painter().line_segment(
                [x_rect.left_top(), x_rect.right_bottom()],
                Stroke::new(1.0, color),
            );
            ui.painter().line_segment(
                [x_rect.right_top(), x_rect.left_bottom()],
                Stroke::new(1.0, color),
            );

            close_response
        });

        (response, close_response)
    }

    #[allow(clippy::too_many_arguments)]
    fn tab_bar_scroll(
        &mut self,
        ui: &mut Ui,
        state: &State,
        (surface_index, node_index): (SurfaceIndex, NodeIndex),
        actual_width: f32,
        available_width: f32,
        scroll_bar_width: f32,
        tabbar_response: &Response,
        fade_style: Option<&Style>,
    ) {
        assert_ne!(available_width, 0.0);

        let leaf = self.dock_state[surface_index][node_index]
            .get_leaf_mut()
            .expect("This node must be a leaf");
        let overflow = (actual_width - available_width).at_least(0.0);
        let style = fade_style.unwrap_or_else(|| self.style.as_ref().unwrap());

        // Compare to 1.0 and not 0.0 to avoid drawing a scroll bar due
        // to floating point precision issue during tab drawing.
        if overflow > 1.0 {
            if style.tab_bar.show_scroll_bar_on_overflow {
                // Draw scroll bar
                let bar_height = 7.5;
                let (scroll_bar_rect, _scroll_bar_response) = ui.allocate_exact_size(
                    vec2(scroll_bar_width, bar_height),
                    Sense::click_and_drag(),
                );

                // Compute scroll bar handle position and size.
                let overflow_ratio = actual_width / available_width;
                let scroll_ratio = -leaf.scroll / overflow;

                let scroll_bar_handle_size = overflow_ratio.recip() * scroll_bar_rect.width();
                let scroll_bar_handle_start = lerp(
                    scroll_bar_rect.left()..=scroll_bar_rect.right() - scroll_bar_handle_size,
                    scroll_ratio,
                );
                let scroll_bar_handle_rect = Rect::from_min_size(
                    pos2(scroll_bar_handle_start, scroll_bar_rect.min.y),
                    vec2(scroll_bar_handle_size, bar_height),
                );

                let scroll_bar_handle_response = ui.interact(
                    scroll_bar_handle_rect,
                    self.id.with((node_index, "node")),
                    Sense::drag(),
                );

                // Coefficient to apply to input displacements so that we move the scroll by the correct amount.
                let points_to_scroll_coefficient =
                    overflow / (scroll_bar_rect.width() - scroll_bar_handle_size);

                leaf.scroll -=
                    scroll_bar_handle_response.drag_delta().x * points_to_scroll_coefficient;

                if let Some(pos) = state.last_hover_pos {
                    if scroll_bar_rect.contains(pos) {
                        leaf.scroll += ui
                            .input(|i| i.smooth_scroll_delta.y + i.smooth_scroll_delta.x)
                            * points_to_scroll_coefficient;
                    }
                }

                // Draw the bar.
                ui.painter()
                    .rect_filled(scroll_bar_rect, 0.0, ui.visuals().extreme_bg_color);

                ui.painter().rect_filled(
                    scroll_bar_handle_rect,
                    bar_height / 2.0,
                    ui.visuals()
                        .widgets
                        .style(&scroll_bar_handle_response)
                        .bg_fill,
                );
            }

            // Handle user input.
            if tabbar_response.hovered() {
                leaf.scroll += ui.input(|i| i.smooth_scroll_delta.y + i.smooth_scroll_delta.x);
            }
        }

        leaf.scroll = leaf.scroll.clamp(-overflow, 0.0);
    }

    #[allow(clippy::too_many_arguments)]
    fn tab_body(
        &mut self,
        ui: &mut Ui,
        state: &State,
        (surface_index, node_index): (SurfaceIndex, NodeIndex),
        tab_viewer: &mut impl TabViewer<Tab = Tab>,
        spacing: Vec2,
        tabbar_rect: Rect,
        fade: Option<(&Style, f32)>,
        collapsed: bool,
    ) {
        let (body_rect, _body_response) =
            ui.allocate_exact_size(ui.available_size_before_wrap(), Sense::hover());

        let leaf = self.dock_state[surface_index][node_index]
            .get_leaf_mut()
            .expect("This node must be a leaf");
        let LeafNode {
            rect,
            viewport,
            tabs,
            active,
            ..
        } = leaf;
        if !collapsed {
            if let Some(tab) = tabs.get_mut(active.0) {
                if *viewport != body_rect {
                    *viewport = body_rect;
                    tab_viewer.on_rect_changed(tab);
                }

                if ui.input(|i| i.pointer.any_click()) {
                    if let Some(pos) = state.last_hover_pos {
                        if body_rect.contains(pos)
                            && Some(ui.layer_id()) == ui.ctx().layer_id_at(pos)
                        {
                            self.new_focused = Some((surface_index, node_index));
                        }
                    }
                }

                let (style, fade_factor) =
                    fade.unwrap_or_else(|| (self.style.as_ref().unwrap(), 1.0));
                let tabs_styles = tab_viewer.tab_style_override(tab, &style.tab);

                let tabs_style = tabs_styles.as_ref().unwrap_or(&style.tab);

                if tab_viewer.clear_background(tab) {
                    ui.painter().rect_filled(
                        body_rect,
                        tabs_style.tab_body.corner_radius,
                        tabs_style.tab_body.bg_fill,
                    );
                }

                // Construct a new ui with the correct tab id.
                //
                // We are forced to use `Ui::new` because other methods (eg: push_id) always mix
                // the provided id with their own which would cause tabs to change id when moved
                // from node to node.
                let id = self.id.with(tab_viewer.id(tab));
                ui.ctx().check_for_id_clash(id, body_rect, "a tab with id");
                let ui = &mut Ui::new(
                    ui.ctx().clone(),
                    id,
                    UiBuilder::new().max_rect(body_rect).layer_id(ui.layer_id()),
                );
                ui.set_clip_rect(Rect::from_min_max(ui.cursor().min, ui.clip_rect().max));

                // Use initial spacing for ui.
                ui.spacing_mut().item_spacing = spacing;

                // Offset the background rectangle up to hide the top border behind the clip rect.
                // To avoid anti-aliasing lines when the stroke width is not divisible by two, we
                // need to calculate the effective anti-aliased stroke width.
                let effective_stroke_width = (tabs_style.tab_body.stroke.width / 2.0).ceil() * 2.0;
                let tab_body_rect = Rect::from_min_max(
                    ui.clip_rect().min - vec2(0.0, effective_stroke_width),
                    ui.clip_rect().max,
                );
                ui.painter().rect_stroke(
                    rect_stroke_box(tab_body_rect, tabs_style.tab_body.stroke.width),
                    tabs_style.tab_body.corner_radius,
                    tabs_style.tab_body.stroke,
                    StrokeKind::Inside,
                );

                ScrollArea::new(tab_viewer.scroll_bars(tab)).show(ui, |ui| {
                    Frame::new()
                        .inner_margin(tabs_style.tab_body.inner_margin)
                        .show(ui, |ui| {
                            if fade_factor != 1.0 {
                                fade_visuals(ui.visuals_mut(), fade_factor);
                            }
                            let available_rect = ui.available_rect_before_wrap();
                            ui.expand_to_include_rect(available_rect);
                            tab_viewer.ui(ui, tab);
                        });
                });
            }
        }

        // change hover destination
        if let Some(pointer) = state.last_hover_pos {
            // Prevent borrow checker issues.
            let rect = rect.to_owned();

            // if the dragged tab isn't allowed in a window,
            // it's unnecessary to change the hover state
            let is_dragged_valid = match &state.dnd {
                Some(DragDropState {
                    drag: DragData { src, .. },
                    ..
                }) => match *src {
                    TreeComponent::Tab(d_surf, d_node, d_tab) => {
                        if let Node::Leaf(leaf) = &mut self.dock_state[d_surf][d_node] {
                            tab_viewer.allowed_in_windows(&mut leaf.tabs[d_tab.0])
                                || surface_index == SurfaceIndex::main()
                        } else {
                            true
                        }
                    }
                    _ => unreachable!("collections of nodes can't be dragged (yet)"),
                },
                _ => true,
            };

            // Use rect.contains instead of response.hovered as the dragged tab covers
            // the underlying responses.
            if state.drag_start.is_some() && rect.contains(pointer) && is_dragged_valid {
                let on_title_bar = tabbar_rect.contains(pointer);
                let (dst, tab) = {
                    match self.tab_hover_rect {
                        Some((rect, tab_index)) => (
                            TreeComponent::Tab(surface_index, node_index, tab_index),
                            Some(rect),
                        ),
                        None => (
                            TreeComponent::Node(surface_index, node_index),
                            on_title_bar.then_some(tabbar_rect),
                        ),
                    }
                };

                ui.memory_mut(|mem| {
                    mem.data.insert_temp(
                        self.id.with("hover_data"),
                        Some(HoverData { rect, dst, tab }),
                    );
                });
            }
        }
    }
}<|MERGE_RESOLUTION|>--- conflicted
+++ resolved
@@ -409,7 +409,6 @@
                             ui.close();
                         }
                         if show_close_button && ui.add(close_button).clicked() {
-<<<<<<< HEAD
                             if tab_viewer.on_close(tab) {
                                 self.to_remove
                                     .push((surface_index, node_index, tab_index).into());
@@ -417,16 +416,13 @@
                                 *active = tab_index;
                                 self.new_focused = Some((surface_index, node_index));
                             }
-                            ui.close();
-=======
                             self.to_remove.push(TabRemoval::Tab(
                                 surface_index,
                                 node_index,
                                 tab_index,
                                 ForcedRemoval(false),
                             ));
-                            ui.close_menu();
->>>>>>> 760ca8ab
+                            ui.close();
                         }
                     });
                 }
