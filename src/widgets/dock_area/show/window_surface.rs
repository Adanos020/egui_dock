--- conflicted
+++ resolved
@@ -75,7 +75,23 @@
             frame.shadow.color = frame.shadow.color.linear_multiply(fade_factor);
         }
 
-<<<<<<< HEAD
+        // Finds out if theres a reason for the close button to be disabled
+        // by iterating over the tree and finding if theres any non-closable nodes.
+        let disabled = !self.dock_state[surf_index]
+            .iter_mut()
+            .filter_map(|node| {
+                if let Node::Leaf { tabs, .. } = node {
+                    Some(
+                        tabs.iter_mut()
+                            .map(|tab| tab_viewer.closeable(tab))
+                            .all(identity),
+                    )
+                } else {
+                    None
+                }
+            })
+            .all(identity);
+
         #[cfg(feature = "viewports")]
         {
             let window = window
@@ -136,54 +152,10 @@
                         self.show_close_button(ui, &mut open, ch_res, disabled);
                     }
                 });
-        }
-=======
-        window
-            .frame(frame)
-            .min_width(min_window_width(&title, ui.spacing().indent))
-            .show(ui.ctx(), |ui| {
-                //fade inner ui (if necessary)
-                if fade_factor != 1.0 {
-                    fade_visuals(ui.visuals_mut(), fade_factor);
-                }
-
-                let collapser_id = id.with("collapser");
-                let collapser_state = new.then_some(true);
-                let ch_res = self.show_window_body(
-                    ui,
-                    surf_index,
-                    tab_viewer,
-                    state,
-                    fade_style,
-                    collapser_state,
-                    collapser_id,
-                    title,
-                );
-                if self.show_window_close_buttons {
-                    // Finds out if theres a reason for the close button to be disabled
-                    // by iterating over the tree and finding if theres any non-closable nodes.
-                    let disabled = !self.dock_state[surf_index]
-                        .iter_mut()
-                        .filter_map(|node| {
-                            if let Node::Leaf { tabs, .. } = node {
-                                Some(
-                                    tabs.iter_mut()
-                                        .map(|tab| tab_viewer.closeable(tab))
-                                        .all(identity),
-                                )
-                            } else {
-                                None
-                            }
-                        })
-                        .all(identity);
-
-                    self.show_close_button(ui, &mut open, ch_res, disabled);
-                }
-            });
->>>>>>> 67cf9943
-
-        if !open {
-            self.to_remove.push(TabRemoval::Window(surf_index));
+
+            if !open {
+                self.to_remove.push(TabRemoval::Window(surf_index));
+            }
         }
     }
 
