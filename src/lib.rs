//! # `egui_dock`: docking support for `egui`
//!
//! Credit goes to @lain-dono for implementing the actual library.
//!
//! This fork aims to provide documentation and further development if necessary.
//!
//! ## Usage
//!
//! The library is centered around the [`Tree`].
//! It stores the layout of [`Node`]s which contains tabs.
//!
//! [`Tree`] is generic (`Tree<Tab>`) so you can use any data to represent a tab.
//! You show the tabs using [`DockArea`] and specify how they are shown
//! by implementing [`TabViewer`].
//!
//! ```rust
//! use egui_dock::{NodeIndex, Tree};
//!
//! struct MyTabs {
//!     tree: Tree<String>
//! }
//!
//! impl MyTabs {
//!     pub fn new() -> Self {
//!         let tab1 = "tab1".to_string();
//!         let tab2 = "tab2".to_string();
//!
//!         let mut tree = Tree::new(vec![tab1]);
//!         tree.split_left(NodeIndex::root(), 0.20, vec![tab2]);
//!
//!         Self { tree }
//!     }
//!
//!     fn ui(&mut self, ui: &mut egui::Ui) {
//!         let style = egui_dock::Style::from_egui(ui.style().as_ref());
//!         egui_dock::DockArea::new(&mut self.tree)
//!             .style(style)
//!             .show_inside(ui, &mut TabViewer {});
//!     }
//! }
//!
//! struct TabViewer {}
//!
//! impl egui_dock::TabViewer for TabViewer {
//!     type Tab = String;
//!
//!     fn ui(&mut self, ui: &mut egui::Ui, tab: &mut Self::Tab) {
//!         ui.label(format!("Content of {tab}"));
//!     }
//!
//!     fn title(&mut self, tab: &mut Self::Tab) -> egui::WidgetText {
//!         (&*tab).into()
//!     }
//! }
//!
//! # let mut my_tabs = MyTabs::new();
//! # egui::__run_test_ctx(|ctx| {
//! #     egui::CentralPanel::default().show(ctx, |ui| my_tabs.ui(ui));
//! # });
//! ```

#![forbid(unsafe_code)]

use egui::{
    style::Margin, vec2, Context, CursorIcon, Frame, Id, LayerId, Order, Pos2, Rect, Rounding,
    ScrollArea, Sense, Stroke, Ui, WidgetText,
};

pub use crate::{
    style::{Style, StyleBuilder, TabAddAlign},
    tree::{Node, NodeIndex, Split, TabIndex, Tree},
};
pub use egui;

use std::fmt;
use utils::expand_to_pixel;

mod popup;
mod style;
mod tree;
mod utils;

// ----------------------------------------------------------------------------

struct HoverData {
    rect: Rect,
    tabs: Option<Rect>,
    tab: Option<(Rect, TabIndex)>,
    dst: NodeIndex,
    pointer: Pos2,
}

impl HoverData {
    fn resolve(&self) -> (Option<Split>, Rect, Option<TabIndex>) {
        if let Some(tab) = self.tab {
            return (None, tab.0, Some(tab.1));
        }
        if let Some(tabs) = self.tabs {
            return (None, tabs, None);
        }

        let (rect, pointer) = (self.rect, self.pointer);

        let center = rect.center();
        let pts = [
            center.distance(pointer),
            rect.left_center().distance(pointer),
            rect.right_center().distance(pointer),
            rect.center_top().distance(pointer),
            rect.center_bottom().distance(pointer),
        ];

        let position = pts
            .into_iter()
            .enumerate()
            .min_by(|(_, lhs), (_, rhs)| lhs.total_cmp(rhs))
            .map(|(idx, _)| idx)
            .unwrap();

        let (target, other) = match position {
            0 => (None, Rect::EVERYTHING),
            1 => (Some(Split::Left), Rect::everything_left_of(center.x)),
            2 => (Some(Split::Right), Rect::everything_right_of(center.x)),
            3 => (Some(Split::Above), Rect::everything_above(center.y)),
            4 => (Some(Split::Below), Rect::everything_below(center.y)),
            _ => unreachable!(),
        };

        (target, rect.intersect(other), None)
    }
}

#[derive(Clone, Debug, Default)]
struct State {
    drag_start: Option<Pos2>,
}

impl State {
    #[inline(always)]
    pub fn load(ctx: &Context, id: Id) -> Self {
        ctx.data_mut(|d| d.get_temp(id))
            .unwrap_or(Self { drag_start: None })
    }

    #[inline(always)]
    fn store(self, ctx: &Context, id: Id) {
        ctx.data_mut(|d| d.insert_temp(id, self));
    }
}

// ----------------------------------------------------------------------------

/// How we view a tab when its in a [`Tree`].
pub trait TabViewer {
    type Tab;

    /// Actual tab content.
    fn ui(&mut self, ui: &mut Ui, tab: &mut Self::Tab);

    /// Content inside context_menu.
    fn context_menu(&mut self, _ui: &mut Ui, _tab: &mut Self::Tab) {}

    /// The title to be displayed.
    fn title(&mut self, tab: &mut Self::Tab) -> WidgetText;

    /// Called after each tab button is shown, so you can add a tooltip, check for clicks, etc.
    fn on_tab_button(&mut self, _tab: &mut Self::Tab, _response: &egui::Response) {}

    /// This is called when the tabs close button is pressed.
    ///
    /// Returns `true` if the tab should close immediately, `false` otherwise.
    ///
    /// NOTE if returning false `ui` will still be called once more if this tab is active.
    fn on_close(&mut self, _tab: &mut Self::Tab) -> bool {
        true
    }

    /// This is called when the tabs add button is pressed.
    ///
    /// This requires the dock style's `show_add_buttons` to be `true`.
    ///
    /// The `_node` specifies which `Node` or split of the tree that this
    /// particular add button was pressed on.
    fn on_add(&mut self, _node: NodeIndex) {}

    /// Content of add_popup. Displays a popup under the add button. Useful for selecting
    /// what type of tab to add.
    ///
    /// This requires the dock style's `show_add_buttons` and `show_add_popup` to be `true`.
    fn add_popup(&mut self, _ui: &mut Ui, _node: NodeIndex) {}

    /// This is called every frame after `ui` is called (if the tab is active).
    ///
    /// Returns `true` if the tab should be forced to close, `false` otherwise.
    ///
    /// In the event this function returns true the tab will be removed without calling `on_close`.
    fn force_close(&mut self, _tab: &mut Self::Tab) -> bool {
        false
    }

    /// Sets the margins between tab's borders and its contents.
    fn inner_margin_override(&self, style: &Style) -> Margin {
        style.default_inner_margin
    }

    /// Whether the tab will be cleared with the color specified in [`Style::tab_background_color`]
    fn clear_background(&self, _tab: &Self::Tab) -> bool {
        true
    }
}

// ----------------------------------------------------------------------------

/// Stores the layout and position of all its tabs
///
/// Keeps track of the currently focused leaf and currently active tabs
pub struct DockArea<'tree, Tab> {
    id: Id,
    tree: &'tree mut Tree<Tab>,
    style: Option<Style>,
}

impl<'tree, Tab> DockArea<'tree, Tab> {
    #[inline(always)]
    pub fn new(tree: &'tree mut Tree<Tab>) -> DockArea<'tree, Tab> {
        Self {
            id: Id::new("egui_dock::DockArea"),
            tree,
            style: None,
        }
    }

    /// Sets the [DockArea] id. Useful if you have more than one [DockArea].
    #[inline(always)]
    pub fn id(mut self, id: Id) -> Self {
        self.id = id;
        self
    }

    /// Sets the dock area style.
    #[inline(always)]
    pub fn style(mut self, style: Style) -> Self {
        self.style = Some(style);
        self
    }

    /// Shows the docking area.
    #[inline]
    pub fn show(self, ctx: &Context, tab_viewer: &mut impl TabViewer<Tab = Tab>) {
        let layer_id = LayerId::background();
        let max_rect = ctx.available_rect();
        let clip_rect = ctx.available_rect();

        let mut ui = Ui::new(ctx.clone(), layer_id, self.id, max_rect, clip_rect);
        self.show_inside(&mut ui, tab_viewer);
    }

    /// Shows the docking hierarchy inside a `Ui`.
    pub fn show_inside(self, ui: &mut Ui, tab_viewer: &mut impl TabViewer<Tab = Tab>) {
        let style = self
            .style
            .unwrap_or_else(|| Style::from_egui(ui.style().as_ref()));

        let mut state = State::load(ui.ctx(), self.id);
        let mut rect = ui.max_rect();

        if let Some(margin) = style.dock_area_padding {
            rect.min += margin.left_top();
            rect.max -= margin.right_bottom();
            ui.painter().rect(
                rect,
                margin.top,
                style.separator_color_idle,
                Stroke::new(margin.top, style.border_color),
            );
        }

        if self.tree.is_empty() {
            ui.allocate_rect(rect, Sense::hover());
            return;
        }

        self.tree[NodeIndex::root()].set_rect(rect);

        let mut drag_data = None;
        let mut hover_data = None;

        let pixels_per_point = ui.ctx().pixels_per_point();
        let px = pixels_per_point.recip();

        let focused = self.tree.focused_leaf();

        let mut to_remove = Vec::new();
        let mut new_focused = None;

        // Deal with Horizontal and Vertical nodes first
        for node_index in 0..self.tree.len() {
            let node_index = NodeIndex(node_index);
            let is_horizontal = self.tree[node_index].is_horizontal();
            if let Node::Horizontal { fraction, rect } | Node::Vertical { fraction, rect } =
                &mut self.tree[node_index]
            {
                let rect = expand_to_pixel(*rect, pixels_per_point);

                let (response, left, separator, right) = if is_horizontal {
                    style.hsplit(ui, fraction, rect)
                } else {
                    style.vsplit(ui, fraction, rect)
                };

                let color = if response.dragged() {
                    style.separator_color_dragged
                } else if response.hovered() {
                    style.separator_color_hovered
                } else {
                    style.separator_color_idle
                };

                ui.painter().rect_filled(separator, Rounding::none(), color);

                self.tree[node_index.left()].set_rect(left);
                self.tree[node_index.right()].set_rect(right);
            }
        }

        // Then process Leaf nodes
        for node_index in 0..self.tree.len() {
            let node_index = NodeIndex(node_index);
            if let Node::Leaf {
                rect,
                tabs,
                active,
                viewport,
            } = &mut self.tree[node_index]
            {
                let rect = *rect;
                ui.set_clip_rect(rect);

                let height_topbar = style.tab_bar_height;

                let bottom_y = rect.min.y + height_topbar;
                let tabbar = rect.intersect(Rect::everything_above(bottom_y));

                let full_response = ui.allocate_rect(rect, Sense::hover());
                let tabs_response = ui.allocate_rect(tabbar, Sense::hover());
                let mut tab_hover_rect = None;

                // tabs
                ui.scope(|ui| {
                    ui.painter().rect_filled(
                        tabbar,
                        style.tab_rounding,
                        style.tab_bar_background_color,
                    );

                    let mut available_width = tabbar.max.x - tabbar.min.x;
                    if style.show_add_buttons {
                        available_width -= Style::TAB_PLUS_SIZE;
                    }
                    let expanded_width = available_width / (tabs.len() as f32);

                    let mut ui = ui.child_ui(tabbar, Default::default());
                    ui.spacing_mut().item_spacing = vec2(0.0, 0.0);

                    if !style.hline_below_active_tab_name {
                        ui.painter().hline(
                            tabbar.x_range(),
                            tabbar.max.y - px,
                            (px, style.hline_color),
                        );
                    }

                    ui.horizontal(|ui| {
                        for (tab_index, tab) in tabs.iter_mut().enumerate() {
                            let id = self.id.with((node_index, tab_index, "tab"));
                            let tab_index = TabIndex(tab_index);
                            let is_being_dragged = ui.memory(|mem| mem.is_being_dragged(id))
                                && style.tabs_are_draggable;

                            if is_being_dragged {
                                ui.output_mut(|o| o.cursor_icon = CursorIcon::Grabbing);
                            }

                            let is_active = *active == tab_index || is_being_dragged;
                            let label = tab_viewer.title(tab);

                            let response = if is_being_dragged {
                                let layer_id = LayerId::new(Order::Tooltip, id);
                                let mut response = ui
                                    .with_layer_id(layer_id, |ui| {
                                        style.tab_title(
                                            ui,
                                            label,
                                            is_active,
                                            is_active && Some(node_index) == focused,
                                            is_being_dragged,
                                            id,
                                            expanded_width,
                                        )
                                    })
                                    .response;

                                let sense = Sense::click_and_drag();
                                response = ui.interact(response.rect, id, sense);

                                if let Some(pointer_pos) = ui.ctx().pointer_interact_pos() {
                                    let center = response.rect.center();
                                    let start = state.drag_start.unwrap_or(center);

                                    let delta = pointer_pos - start;
                                    if delta.x.abs() > 30.0 || delta.y.abs() > 6.0 {
                                        ui.ctx().translate_layer(layer_id, delta);

                                        drag_data = Some((node_index, tab_index));
                                    }
                                }

                                response
                            } else {
                                let (mut response, close_response) = style.tab_title(
                                    ui,
                                    label,
                                    is_active && Some(node_index) == focused,
                                    is_active,
                                    is_being_dragged,
                                    id,
                                    expanded_width,
                                );

                                let (close_hovered, close_clicked) = match close_response {
                                    Some(res) => (res.hovered(), res.clicked()),
                                    None => (false, false),
                                };

                                let sense = if close_hovered {
                                    Sense::click()
                                } else {
                                    Sense::click_and_drag()
                                };

                                if style.tab_hover_name {
                                    response = response.on_hover_ui(|ui| {
                                        ui.label(tab_viewer.title(tab));
                                    });
                                }

                                if style.show_context_menu {
                                    response = response.context_menu(|ui| {
                                        tab_viewer.context_menu(ui, tab);
                                        if style.show_close_buttons && ui.button("Close").clicked()
                                        {
                                            if tab_viewer.on_close(tab) {
                                                to_remove.push((node_index, tab_index));
                                            } else {
                                                *active = tab_index;
                                                new_focused = Some(node_index);
                                            }
                                        }
                                    });
                                }

                                if close_clicked {
                                    if tab_viewer.on_close(tab) {
                                        to_remove.push((node_index, tab_index));
                                    } else {
                                        *active = tab_index;
                                        new_focused = Some(node_index);
                                    }
                                }
                                let response = ui.interact(response.rect, id, sense);
                                if response.drag_started() {
                                    state.drag_start = response.hover_pos();
                                }

                                response
                            };

                            if response.clicked() {
                                *active = tab_index;
                                new_focused = Some(node_index);
                            }

                            if response.middle_clicked() && style.show_close_buttons {
                                if tab_viewer.on_close(tab) {
                                    to_remove.push((node_index, tab_index));
                                } else {
                                    *active = tab_index;
                                    new_focused = Some(node_index);
                                }
                            }

                            if state.drag_start.is_some() {
                                if let Some(pos) = ui.input(|i| i.pointer.hover_pos()) {
                                    if response.rect.contains(pos) {
                                        tab_hover_rect = Some((response.rect, tab_index));
                                    }
                                }
                            }

                            tab_viewer.on_tab_button(tab, &response);
                        }

                        // Add button at the end of the tab bar
                        if style.show_add_buttons {
                            let id = self.id.with((node_index, "tab_add"));
                            let response = style.tab_plus(ui);

                            let response = ui.interact(response.rect, id, Sense::click());
                            let popup_id = id.with("tab_add_popup");

                            popup::popup_under_widget(ui, popup_id, &response, |ui| {
                                tab_viewer.add_popup(ui, node_index);
                            });

                            if response.clicked() {
                                if style.show_add_popup {
                                    ui.memory_mut(|mem| mem.toggle_popup(popup_id));
                                }
                                tab_viewer.on_add(node_index);
                            }
                        };
                    });
                });

<<<<<<< HEAD
                ui.painter()
                    .hline(tabbar.x_range(), tabbar.max.y - px, (px, style.hline_color));
=======
                if style.hline_below_active_tab_name {
                    ui.painter().hline(
                        tabbar.x_range(),
                        tabbar.max.y - px,
                        (px, style.hline_color),
                    );
                }
>>>>>>> 37ebb294

                // tab body
                if let Some(tab) = tabs.get_mut(active.0) {
                    let top_y = rect.min.y + height_topbar;
                    let rect = rect.intersect(Rect::everything_below(top_y));
                    let rect = expand_to_pixel(rect, pixels_per_point);

                    *viewport = rect;

                    if ui.input(|i| i.pointer.any_click()) {
                        if let Some(pos) = ui.input(|i| i.pointer.hover_pos()) {
                            if rect.contains(pos) {
                                new_focused = Some(node_index);
                            }
                        }
                    }

                    if tab_viewer.clear_background(tab) {
                        ui.painter()
                            .rect_filled(rect, 0.0, style.tab_background_color);
                    }

                    let mut ui = ui.child_ui(rect, Default::default());
                    ui.push_id(node_index, |ui| {
                        if style.tab_include_scrollarea {
                            ScrollArea::both()
                                .id_source(
                                    self.id
                                        .with((tab_viewer.title(tab).text(), "egui_dock::Tab")),
                                )
                                .show(ui, |ui| {
                                    Frame::none()
                                        .inner_margin(tab_viewer.inner_margin_override(&style))
                                        .show(ui, |ui| {
                                            let available_rect = ui.available_rect_before_wrap();
                                            ui.expand_to_include_rect(available_rect);
                                            tab_viewer.ui(ui, tab);
                                        });
                                });
                        } else {
                            Frame::none()
                                .inner_margin(tab_viewer.inner_margin_override(&style))
                                .show(ui, |ui| {
                                    tab_viewer.ui(ui, tab);
                                });
                        }
                    });
                }

                let is_being_dragged = ui.memory(|mem| mem.is_anything_being_dragged());
                if is_being_dragged && full_response.hovered() {
                    hover_data = ui
                        .input(|i| i.pointer.hover_pos())
                        .map(|pointer| HoverData {
                            rect,
                            dst: node_index,
                            tabs: tabs_response.hovered().then_some(tabs_response.rect),
                            tab: tab_hover_rect,
                            pointer,
                        });
                }

                for (tab_index, tab) in tabs.iter_mut().enumerate() {
                    if tab_viewer.force_close(tab) {
                        to_remove.push((node_index, TabIndex(tab_index)));
                    }
                }
            }
        }

        let mut emptied = 0;
        let mut last = (NodeIndex(usize::MAX), TabIndex(usize::MAX));
        for remove in to_remove.iter().rev() {
            if let Node::Leaf { tabs, active, .. } = &mut self.tree[remove.0] {
                tabs.remove(remove.1 .0);
                if remove.1 <= *active {
                    active.0 = active.0.saturating_sub(1);
                }
                if tabs.is_empty() {
                    emptied += 1;
                }
                if last.0 == remove.0 {
                    assert!(last.1 > remove.1)
                }
                last = *remove;
            } else {
                panic!();
            }
        }
        for _ in 0..emptied {
            self.tree.remove_empty_leaf()
        }

        if let Some(focused) = new_focused {
            self.tree.set_focused_node(focused);
        }

        if let (Some((src, tab_index)), Some(hover)) = (drag_data, hover_data) {
            let dst = hover.dst;

            if self.tree[src].is_leaf() && self.tree[dst].is_leaf() {
                let (target, helper, tap_pos) = hover.resolve();

                let id = Id::new("helper");
                let layer_id = LayerId::new(Order::Foreground, id);
                let painter = ui.ctx().layer_painter(layer_id);

                if src != dst || self.tree[dst].tabs_count() > 1 {
                    painter.rect_filled(helper, 0.0, style.selection_color);
                }

                if ui.input(|i| i.pointer.any_released()) {
                    if let Node::Leaf { active, .. } = &mut self.tree[src] {
                        if *active >= tab_index {
                            active.0 = active.0.saturating_sub(1);
                        }
                    }

                    let tab = self.tree[src].remove_tab(tab_index).unwrap();

                    if let Some(target) = target {
                        self.tree.split(dst, target, 0.5, Node::leaf(tab));
                    } else {
                        if let Some(index) = tap_pos {
                            self.tree[dst].insert_tab(index, tab);
                        } else {
                            self.tree[dst].append_tab(tab);
                        }
                        self.tree.set_focused_node(dst);
                    }

                    self.tree.remove_empty_leaf();
                    for node in self.tree.iter_mut() {
                        if let Node::Leaf { tabs, active, .. } = node {
                            if active.0 >= tabs.len() {
                                active.0 = 0;
                            }
                        }
                    }
                }
            }
        }

        state.store(ui.ctx(), self.id);
    }
}

impl<'tree, Tab> fmt::Debug for DockArea<'tree, Tab> {
    fn fmt(&self, fmtr: &mut fmt::Formatter<'_>) -> fmt::Result {
        fmtr.debug_struct("DockArea").finish_non_exhaustive()
    }
}<|MERGE_RESOLUTION|>--- conflicted
+++ resolved
@@ -522,10 +522,6 @@
                     });
                 });
 
-<<<<<<< HEAD
-                ui.painter()
-                    .hline(tabbar.x_range(), tabbar.max.y - px, (px, style.hline_color));
-=======
                 if style.hline_below_active_tab_name {
                     ui.painter().hline(
                         tabbar.x_range(),
@@ -533,7 +529,6 @@
                         (px, style.hline_color),
                     );
                 }
->>>>>>> 37ebb294
 
                 // tab body
                 if let Some(tab) = tabs.get_mut(active.0) {
