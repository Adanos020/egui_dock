use crate::{NodeIndex, TabIndex};
use egui::Rect;

/// Represents an abstract node of a [`Tree`](crate::Tree).
#[derive(Clone, Debug)]
#[cfg_attr(feature = "serde", derive(serde::Deserialize, serde::Serialize))]
pub enum Node<Tab> {
    /// Contains the actual tabs.
    Leaf {
        /// The full rectangle - tab bar plus tab body.
        rect: Rect,

        /// The tab body rectangle.
        viewport: Rect,

        /// All the tabs in this node.
        tabs: Vec<Tab>,

        /// The opened tab.
        active: TabIndex,

        /// Scroll amount of the tab bar.
        scroll: f32,
    },

    /// Parent node in the vertical orientation.
    Vertical {
        /// The rectangle in which all children of this node are drawn.
        rect: Rect,

        /// The fraction taken by the top child of this node.
        fraction: f32,

        /// The index of the node above the split.
        above: NodeIndex,

        /// The index of the node below the split.
        below: NodeIndex,
    },

    /// Parent node in the horizontal orientation.
    Horizontal {
        /// The rectangle in which all children of this node are drawn.
        rect: Rect,

        /// The fraction taken by the left child of this node.
        fraction: f32,

        /// The index of the node left of the split.
        left: NodeIndex,

        /// The index of the node right of the split.
        right: NodeIndex,
    },
}

impl<Tab> Node<Tab> {
    /// Constructs a leaf node with a given `tab`.
    #[inline(always)]
    pub fn leaf(tab: Tab) -> Self {
        Self::Leaf {
            rect: Rect::NOTHING,
            viewport: Rect::NOTHING,
            tabs: vec![tab],
            active: TabIndex(0),
            scroll: 0.0,
        }
    }

    /// Constructs a leaf node with a given list of `tabs`.
    #[inline(always)]
    pub const fn leaf_with(tabs: Vec<Tab>) -> Self {
        Self::Leaf {
            rect: Rect::NOTHING,
            viewport: Rect::NOTHING,
            tabs,
            active: TabIndex(0),
            scroll: 0.0,
        }
    }

    /// Sets the area occupied by the node.
    #[inline]
    pub fn set_rect(&mut self, new_rect: Rect) {
        match self {
            Self::Leaf { rect, .. }
            | Self::Vertical { rect, .. }
            | Self::Horizontal { rect, .. } => *rect = new_rect,
        }
    }

    /// Get a [`Rect`] occupied by the node, could be used e.g. to draw a highlight rect around a node.
    #[inline]
    pub fn rect(&self) -> Rect {
        match self {
            Node::Leaf { rect, .. }
            | Node::Vertical { rect, .. }
            | Node::Horizontal { rect, .. } => *rect,
        }
    }

    /// Returns `true` if the node is a [`Leaf`](Node::Leaf), otherwise `false`.
    #[inline(always)]
    pub const fn is_leaf(&self) -> bool {
        matches!(self, Self::Leaf { .. })
    }

    /// Returns `true` if the node is a [`Horizontal`](Node::Horizontal), otherwise `false`.
    #[inline(always)]
    pub const fn is_horizontal(&self) -> bool {
        matches!(self, Self::Horizontal { .. })
    }

    /// Returns `true` if the node is a [`Vertical`](Node::Vertical), otherwise `false`.
    #[inline(always)]
    pub const fn is_vertical(&self) -> bool {
        matches!(self, Self::Vertical { .. })
    }

    /// Returns `true` if the node is either [`Horizontal`](Node::Horizontal) or [`Vertical`](Node::Vertical),
    /// otherwise `false`.
    #[inline(always)]
    pub const fn is_parent(&self) -> bool {
        self.is_horizontal() || self.is_vertical()
    }

    /// Provides an immutable slice of the tabs inside this node.
    ///
    /// Returns [`None`] if the node is not a [`Leaf`](Node::Leaf).
    ///
    /// # Examples
    ///
    /// ```rust
    /// # use egui_dock::{DockState, NodeIndex};
    /// let mut dock_state = DockState::new(vec![1, 2, 3, 4, 5, 6]);
    /// assert!(dock_state.main_surface().root_node().unwrap().tabs().unwrap().contains(&4));
    /// ```
    #[inline]
    pub fn tabs(&self) -> Option<&[Tab]> {
        match self {
            Node::Leaf { tabs, .. } => Some(tabs),
            _ => None,
        }
    }

    /// Provides an mutable slice of the tabs inside this node.
    ///
    /// Returns [`None`] if the node is not a [`Leaf`](Node::Leaf).
    ///
    /// # Examples
    ///
    /// Modifying tabs inside a node:
    /// ```rust
    /// # use egui_dock::{DockState, NodeIndex};
    /// let mut dock_state = DockState::new(vec![1, 2, 3, 4, 5, 6]);
    /// let mut tabs = dock_state
    ///     .main_surface_mut()
    ///     .root_node_mut()
    ///     .unwrap()
    ///     .tabs_mut()
    ///     .unwrap();
    ///
    /// tabs[0] = 7;
    /// tabs[5] = 8;
    ///
    /// assert_eq!(&tabs, &[7, 2, 3, 4, 5, 8]);
    /// ```
    #[inline]
    pub fn tabs_mut(&mut self) -> Option<&mut [Tab]> {
        match self {
            Node::Leaf { tabs, .. } => Some(tabs),
            _ => None,
        }
    }

    /// Returns an [`Iterator`] of tabs in this node.
    ///
    /// If this node is not a [`Leaf`](Self::Leaf), then the returned [`Iterator`] will be empty.
    #[inline]
    pub fn iter_tabs(&self) -> impl Iterator<Item = &Tab> {
        match self.tabs() {
            Some(tabs) => tabs.iter(),
            None => core::slice::Iter::default(),
        }
    }

    /// Returns a mutable [`Iterator`] of tabs in this node.
    ///
    /// If this node is not a [`Leaf`](Self::Leaf), then the returned [`Iterator`] will be empty.
    #[inline]
    pub fn iter_tabs_mut(&mut self) -> impl Iterator<Item = &mut Tab> {
        match self.tabs_mut() {
            Some(tabs) => tabs.iter_mut(),
            None => core::slice::IterMut::default(),
        }
    }

    /// Adds `tab` to the node and sets it as the active tab.
    ///
    /// # Panics
    ///
    /// If the new capacity of `tabs` exceeds `isize::MAX` bytes.
    ///
    /// If `self` is not a [`Leaf`](Node::Leaf) node.
    ///
    /// # Examples
    ///
    /// ```rust
    /// # use egui_dock::{DockState, NodeIndex};
    /// let mut dock_state = DockState::new(vec!["a tab"]);
    /// assert_eq!(dock_state.main_surface().root_node().unwrap().tabs_count(), 1);
    ///
    /// dock_state.main_surface_mut().root_node_mut().unwrap().append_tab("another tab");
    /// assert_eq!(dock_state.main_surface().root_node().unwrap().tabs_count(), 2);
    /// ```
    #[track_caller]
    #[inline]
    pub fn append_tab(&mut self, tab: Tab) {
        match self {
            Node::Leaf { tabs, active, .. } => {
                *active = TabIndex(tabs.len());
                tabs.push(tab);
            }
            _ => panic!("node was not a leaf"),
        }
    }

    /// Adds a `tab` to the node.
    ///
    /// # Panics
    ///
    /// Panics if the new capacity of `tabs` exceeds `isize::MAX` bytes, or `index > tabs_count()`.
    #[track_caller]
    #[inline]
    pub fn insert_tab(&mut self, index: TabIndex, tab: Tab) {
        match self {
            Node::Leaf { tabs, active, .. } => {
                tabs.insert(index.0, tab);
                *active = index;
            }
            _ => unreachable!(),
        }
    }

    /// Removes a tab at given `index` from the node.
    /// Returns the removed tab if the node is a `Leaf`, or `None` otherwise.
    ///
    /// # Panics
    ///
    /// Panics if `index` is out of bounds.
    #[inline]
    pub fn remove_tab(&mut self, tab_index: TabIndex) -> Option<Tab> {
        match self {
            Node::Leaf { tabs, active, .. } => {
                if tab_index <= *active {
                    active.0 = active.0.saturating_sub(1);
                }

                Some(tabs.remove(tab_index.0))
            }
            _ => None,
        }
    }

    /// Gets the number of tabs in the node.
    #[inline]
    pub fn tabs_count(&self) -> usize {
        match self {
            Node::Leaf { tabs, .. } => tabs.len(),
            _ => Default::default(),
        }
    }

    /// Returns a new [`Node`] while mapping and filtering the tab type.
    /// If this [`Node`] remains empty, it will change to [`Node::Empty`].
    pub fn filter_map_tabs<F, NewTab>(&self, function: F) -> Node<NewTab>
    where
        F: FnMut(&Tab) -> Option<NewTab>,
    {
        match self {
            Node::Leaf {
                rect,
                viewport,
                tabs,
                active,
                scroll,
<<<<<<< HEAD
            } => Node::Leaf {
                rect: *rect,
                viewport: *viewport,
                tabs: tabs.iter().map(function).collect(),
                active: *active,
                scroll: *scroll,
            },
            Node::Vertical {
                rect,
                fraction,
                above,
                below,
            } => Node::Vertical {
=======
            } => {
                let tabs: Vec<_> = tabs.iter().filter_map(function).collect();
                if tabs.is_empty() {
                    Node::Empty
                } else {
                    Node::Leaf {
                        rect: *rect,
                        viewport: *viewport,
                        tabs,
                        active: *active,
                        scroll: *scroll,
                    }
                }
            }
            Node::Empty => Node::Empty,
            Node::Vertical { rect, fraction } => Node::Vertical {
>>>>>>> 1c90f360
                rect: *rect,
                fraction: *fraction,
                above: *above,
                below: *below,
            },
            Node::Horizontal {
                rect,
                fraction,
                left,
                right,
            } => Node::Horizontal {
                rect: *rect,
                fraction: *fraction,
                left: *left,
                right: *right,
            },
        }
    }

    /// Returns a new [`Node`] while mapping the tab type.
    pub fn map_tabs<F, NewTab>(&self, mut function: F) -> Node<NewTab>
    where
        F: FnMut(&Tab) -> NewTab,
    {
        self.filter_map_tabs(move |tab| Some(function(tab)))
    }

    /// Returns a new [`Node`] while filtering the tab type.
    /// If this [`Node`] remains empty, it will change to [`Node::Empty`].
    pub fn filter_tabs<F>(&self, mut predicate: F) -> Node<Tab>
    where
        F: Clone + FnMut(&Tab) -> bool,
        Tab: Clone,
    {
        self.filter_map_tabs(move |tab| predicate(tab).then(|| tab.clone()))
    }

    /// Removes all tabs for which `predicate` returns `false`.
    /// If this [`Node`] remains empty, it will change to [`Node::Empty`].
    pub fn retain_tabs<F>(&mut self, predicate: F)
    where
        F: Clone + FnMut(&mut Tab) -> bool,
    {
        if let Node::Leaf { tabs, .. } = self {
            tabs.retain_mut(predicate);
            if tabs.is_empty() {
                *self = Node::Empty;
            }
        }
    }
}<|MERGE_RESOLUTION|>--- conflicted
+++ resolved
@@ -284,21 +284,6 @@
                 tabs,
                 active,
                 scroll,
-<<<<<<< HEAD
-            } => Node::Leaf {
-                rect: *rect,
-                viewport: *viewport,
-                tabs: tabs.iter().map(function).collect(),
-                active: *active,
-                scroll: *scroll,
-            },
-            Node::Vertical {
-                rect,
-                fraction,
-                above,
-                below,
-            } => Node::Vertical {
-=======
             } => {
                 let tabs: Vec<_> = tabs.iter().filter_map(function).collect();
                 if tabs.is_empty() {
@@ -315,7 +300,6 @@
             }
             Node::Empty => Node::Empty,
             Node::Vertical { rect, fraction } => Node::Vertical {
->>>>>>> 1c90f360
                 rect: *rect,
                 fraction: *fraction,
                 above: *above,
@@ -366,4 +350,36 @@
             }
         }
     }
+
+    /// Returns a new [`Node`] while mapping the tab type.
+    pub fn map_tabs<F, NewTab>(&self, mut function: F) -> Node<NewTab>
+    where
+        F: FnMut(&Tab) -> NewTab,
+    {
+        self.filter_map_tabs(move |tab| Some(function(tab)))
+    }
+
+    /// Returns a new [`Node`] while filtering the tab type.
+    /// If this [`Node`] remains empty, it will change to [`Node::Empty`].
+    pub fn filter_tabs<F>(&self, mut predicate: F) -> Node<Tab>
+    where
+        F: Clone + FnMut(&Tab) -> bool,
+        Tab: Clone,
+    {
+        self.filter_map_tabs(move |tab| predicate(tab).then(|| tab.clone()))
+    }
+
+    /// Removes all tabs for which `predicate` returns `false`.
+    /// If this [`Node`] remains empty, it will change to [`Node::Empty`].
+    pub fn retain_tabs<F>(&mut self, predicate: F)
+    where
+        F: Clone + FnMut(&mut Tab) -> bool,
+    {
+        if let Node::Leaf { tabs, .. } = self {
+            tabs.retain_mut(predicate);
+            if tabs.is_empty() {
+                *self = Node::Empty;
+            }
+        }
+    }
 }