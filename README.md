# `egui_dock`: docking system for [egui](https://github.com/emilk/egui)

[![github](https://img.shields.io/badge/github-Adanos020/egui_dock-8da0cb?logo=github)](https://github.com/Adanos020/egui_dock)
[![Crates.io](https://img.shields.io/crates/v/egui_dock)](https://crates.io/crates/egui_dock)
[![docs.rs](https://img.shields.io/docsrs/egui_dock)](https://docs.rs/egui_dock/)
[![egui_version](https://img.shields.io/badge/egui-0.29-blue)](https://github.com/emilk/egui)

Originally created by [@lain-dono](https://github.com/lain-dono), this library provides a docking system for `egui`.

## Contributing

Before contributing, please read [the contribution guide](CONTRIBUTING.md).

This library is a collaborative project developed with direct involvement of its users.

Please feel free to open new issues and pull requests, and participate in discussions!
A lot of our discussions take place on [`egui`'s official Discord server](https://discord.gg/JFcEma9bJq),
in the `#egui_dock` channel.

## Features

- Opening and closing tabs.
- Moving tabs between nodes and resizing.
- Dragging tabs out into new `egui` windows.
- Highly customizable look and feel.
- High degree of control over behaviour of the whole dock area and of individual tabs.
- Manipulating tabs and dock layout from code.

## Quick start

Add `egui` and `egui_dock` to your project's dependencies.

```toml
[dependencies]
<<<<<<< HEAD
egui = "0.28"
=======
egui = "0.29"
>>>>>>> 179832dd
egui_dock = "0.14"
```

Then proceed by setting up `egui`, following its [quick start guide](https://github.com/emilk/egui#quick-start).
Once that's done, you can start using `egui_dock` – more details on that can be found in the
[documentation](https://docs.rs/egui_dock/latest/egui_dock/).

## Examples

The Git repository of this crate contains some example applications demonstrating how to achieve certain effects.
You can find all of them in the [`examples`](examples) folder.

You can run them with Cargo from the crate's root directory, for example: `cargo run --example hello`.

## Demo

![demo](images/demo.gif "Demo")

## Alternatives

### [egui_tiles](https://github.com/rerun-io/egui_tiles)

It's a library aiming to achieve similar goals in addition to being more flexible and customizable.

One feature it supports that `egui_dock` does not at the moment is the ability to divide nodes into more than two
children,
enabling horizontal, vertical, and grid layouts.

> [!NOTE]
> `egui_tiles` is much earlier in development than `egui_dock` and doesn't yet support a lot of features.<|MERGE_RESOLUTION|>--- conflicted
+++ resolved
@@ -32,11 +32,7 @@
 
 ```toml
 [dependencies]
-<<<<<<< HEAD
-egui = "0.28"
-=======
 egui = "0.29"
->>>>>>> 179832dd
 egui_dock = "0.14"
 ```
 
